--- conflicted
+++ resolved
@@ -506,39 +506,27 @@
                 endif ()
                 if (NOT _skip)
                 message (STATUS \"Signing \${fn}...\")
-<<<<<<< HEAD
                 execute_process (COMMAND ${CODESIGN_COMMAND} --verbose
+                        --options runtime
+                        --timestamp
                         -s \"${DE_CODESIGN_APP_CERT}\"
                         ${DE_FW_CODESIGN_EXTRA_FLAGS}
-=======
-                execute_process (COMMAND ${CODESIGN_COMMAND} --verbose 
-                        --options runtime
-                        --timestamp
-                        -s \"${DENG_CODESIGN_APP_CERT}\"
-                        ${DENG_FW_CODESIGN_EXTRA_FLAGS}
->>>>>>> 81bcdfb0
                         \"\${fn}\"
                 )
                 endif ()
             endforeach (fn)
             message (STATUS \"Signing \${CMAKE_INSTALL_PREFIX}/${_outName}.app using '${DE_CODESIGN_APP_CERT}'...\")
             execute_process (COMMAND ${CODESIGN_COMMAND} --verbose
-<<<<<<< HEAD
+                --options runtime
+                --timestamp
                 --force -s \"${DE_CODESIGN_APP_CERT}\"
                 ${DE_CODESIGN_EXTRA_FLAGS}
-=======
-                --options runtime
-                --timestamp
-                --force -s \"${DENG_CODESIGN_APP_CERT}\"
-                ${DENG_CODESIGN_EXTRA_FLAGS}
->>>>>>> 81bcdfb0
-                \"\${CMAKE_INSTALL_PREFIX}/${_outName}.app\"
             )
             message (STATUS \"Notarizing \${CMAKE_INSTALL_PREFIX}/${_outName}.app...\")
             execute_process (COMMAND ${DENG_SOURCE_DIR}/build/scripts/notarize.py 
                 \"\${CMAKE_INSTALL_PREFIX}/${_outName}.app\"
                 ${DENG_NOTARIZATION_APPLE_ID}
-            )")            
+            )")
     endif ()
     if (WIN32 AND DE_SIGNTOOL_CERT)
         get_property (_outName TARGET ${target} PROPERTY OUTPUT_NAME)
