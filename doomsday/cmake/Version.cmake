--- conflicted
+++ resolved
@@ -23,11 +23,7 @@
     #Stable
 )
 
-<<<<<<< HEAD
-set (DE_TEAM_COPYRIGHT "Copyright (c) 2003-2019 Deng Team")
-=======
-set (DENG_TEAM_COPYRIGHT "Copyright (c) 2003-2020 Deng Team")
->>>>>>> aeccb498
+set (DE_TEAM_COPYRIGHT "Copyright (c) 2003-2020 Jaakko Keränen et al.")
 
 # Build Configuration --------------------------------------------------------
 
