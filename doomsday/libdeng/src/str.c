/**
 * @file str.c
 * Dynamic text string. @ingroup base
 *
 * @authors Copyright © 2003-2012 Jaakko Keränen <jaakko.keranen@iki.fi>
 * @authors Copyright © 2008-2012 Daniel Swanson <danij@dengine.net>
 *
 * @par License
 * GPL: http://www.gnu.org/licenses/gpl.html
 *
 * <small>This program is free software; you can redistribute it and/or modify
 * it under the terms of the GNU General Public License as published by the
 * Free Software Foundation; either version 2 of the License, or (at your
 * option) any later version. This program is distributed in the hope that it
 * will be useful, but WITHOUT ANY WARRANTY; without even the implied warranty
 * of MERCHANTABILITY or FITNESS FOR A PARTICULAR PURPOSE. See the GNU General
 * Public License for more details. You should have received a copy of the GNU
 * General Public License along with this program; if not, write to the Free
 * Software Foundation, Inc., 51 Franklin St, Fifth Floor, Boston, MA
 * 02110-1301 USA</small>
 */

#include <ctype.h>
#include <stdio.h>
#include <stdlib.h>
#include <stdarg.h>
#include <string.h>
#include <ctype.h>

#if WIN32
# define strcasecmp _stricmp
#else
# include <strings.h>
#endif

#include "de/str.h"
#include "de/memory.h"
#include "de/memoryzone.h"
#include "de/garbage.h"
#include <de/c_wrapper.h>

static void *zoneAlloc(size_t n) {
    return Z_Malloc(n, PU_APPSTATIC, 0);
}

static void *zoneCalloc(size_t n) {
    return Z_Calloc(n, PU_APPSTATIC, 0);
}

static void *stdCalloc(size_t n) {
    return M_Calloc(n);
}

static void autoselectMemoryManagement(ddstring_t *str)
{
    if(!str->memFree && !str->memAlloc && !str->memCalloc)
    {
        // If the memory model is unspecified, default to the standard,
        // it is safer for threading.
        str->memFree = M_Free;
        str->memAlloc = M_Malloc;
        str->memCalloc = stdCalloc;
    }
    DENG_ASSERT(str->memFree);
    DENG_ASSERT(str->memAlloc);
    DENG_ASSERT(str->memCalloc);
}

static void allocateString(ddstring_t *str, size_t forLength, int preserve)
{
    size_t oldSize = str->size;
    char *buf;

    // Include the terminating null character.
    forLength++;

    if(str->size >= forLength)
        return; // We're OK.

    autoselectMemoryManagement(str);

    // Determine the new size of the memory buffer.
    if(!str->size) str->size = 1;
    while(str->size < forLength)
    {
        str->size *= 2;
    }

    DENG_ASSERT(str->memCalloc);
    buf = str->memCalloc(str->size);

    if(preserve && str->str && oldSize)
    {
        // Copy the old contents of the string.
        DENG_ASSERT(oldSize <= str->size);
        memcpy(buf, str->str, oldSize);
    }

    // Replace the old string with the new buffer.
    if(oldSize)
    {
        DENG_ASSERT(str->memFree);
        str->memFree(str->str);
    }
    str->str = buf;
}

/**
 * Call this for uninitialized strings. Global variables are
 * automatically cleared, so they don't need initialization.
 * The string will use the memory zone.
 */
ddstring_t *Str_Init(ddstring_t *str)
{
    DENG_ASSERT(str);
    if(!str) return 0;

    if(!Z_IsInited())
    {
        // The memory zone is not available at the moment.
        return Str_InitStd(str);
    }

    memset(str, 0, sizeof(*str));

    // Init the memory management.
    str->memFree = Z_Free;
    str->memAlloc = zoneAlloc;
    str->memCalloc = zoneCalloc;
    return str;
}

/**
 * The string will use standard memory allocation.
 */
ddstring_t *Str_InitStd(ddstring_t *str)
{
    memset(str, 0, sizeof(*str));

    // Init the memory management.
    str->memFree = free;
    str->memAlloc = malloc;
    str->memCalloc = stdCalloc;
    return str;
}

ddstring_t *Str_InitStatic(ddstring_t *str, char const *staticConstStr)
{
    memset(str, 0, sizeof(*str));
    str->str = (char *) staticConstStr;
    str->length = (staticConstStr? strlen(staticConstStr) : 0);
    return str;
}

void Str_Free(ddstring_t *str)
{
    DENG_ASSERT(str);
    if(!str) return;

    autoselectMemoryManagement(str);

    if(str->size)
    {
        // The string has memory allocated, free it.
        str->memFree(str->str);
    }

    // Memory model left unchanged.
    str->length = 0;
    str->size = 0;
    str->str = 0;
}

ddstring_t *Str_NewStd(void)
{
    ddstring_t *str = (ddstring_t *) M_Calloc(sizeof(ddstring_t));
    Str_InitStd(str);
    return str;
}

ddstring_t *Str_New(void)
{
    ddstring_t *str = (ddstring_t *) M_Calloc(sizeof(ddstring_t));
    Str_Init(str);
    return str;
}

ddstring_t *Str_NewFromReader(Reader *reader)
{
    ddstring_t *str = Str_New();
    Str_Read(str, reader);
    return str;
}

static void deleteString(Str *str)
{
    DENG_ASSERT(str);
    if(!str) return;

    Str_Free(str);
    M_Free(str);
}

void Str_Delete(Str *str)
{
    DENG_ASSERT(!Garbage_IsTrashed(str));

#if 0 // use this is release builds if encountering Str/AutoStr errors
    if(Garbage_IsTrashed(str))
    {
        LegacyCore_FatalError("Str_Delete: Trying to manually delete an AutoStr!");
    }
#endif

    deleteString(str);
}

ddstring_t *Str_Clear(ddstring_t *str)
{
    return Str_Set(str, "");
}

ddstring_t *Str_Reserve(ddstring_t *str, int length)
{
    DENG_ASSERT(str);
    if(!str) return 0;

    if(length > 0)
    {
        allocateString(str, length, true);
    }
    return str;
}

ddstring_t *Str_ReserveNotPreserving(ddstring_t *str, int length)
{
    DENG_ASSERT(str);
    if(!str) return 0;

    if(length > 0)
    {
        allocateString(str, length, false);
    }
    return str;
}

ddstring_t *Str_Set(ddstring_t *str, char const *text)
{
    DENG_ASSERT(str);
    if(!str) return 0;

    {
    size_t incoming = strlen(text);
    char *copied = M_Malloc(incoming + 1); // take a copy in case text points to (a part of) str->str
    strcpy(copied, text);
    allocateString(str, incoming, false);
    strcpy(str->str, copied);
    str->length = incoming;
    M_Free(copied);
    return str;
    }
}

ddstring_t *Str_AppendWithoutAllocs(ddstring_t *str, const ddstring_t *append)
{
    DENG_ASSERT(str);
    DENG_ASSERT(append);
    DENG_ASSERT(str->length + append->length + 1 <= str->size); // including the null

    if(!str) return 0;

    memcpy(str->str + str->length, append->str, append->length);
    str->length += append->length;
    str->str[str->length] = 0;
    return str;
}

ddstring_t *Str_AppendCharWithoutAllocs(ddstring_t *str, char ch)
{
    DENG_ASSERT(str);
    DENG_ASSERT(ch); // null not accepted
    DENG_ASSERT(str->length + 2 <= str->size); // including a terminating null

    if(!str) return 0;

    str->str[str->length++] = ch;
    str->str[str->length] = 0;
    return str;
}

ddstring_t *Str_Append(ddstring_t *str, char const *append)
{
    DENG_ASSERT(str);
    if(!str) return 0;

    if(append && append[0])
    {
        size_t incoming = strlen(append);
        // Take a copy in case append_text points to (a part of) ds->str, which may
        // be invalidated by allocateString.
        char *copied = M_Malloc(incoming + 1);

        strcpy(copied, append);
        allocateString(str, str->length + incoming, true);
        strcpy(str->str + str->length, copied);
        str->length += incoming;

        M_Free(copied);
    }
    return str;
}

ddstring_t *Str_AppendChar(ddstring_t *str, char ch)
{
    char append[2];
    append[0] = ch;
    append[1] = '\0';
    return Str_Append(str, append);
}

ddstring_t *Str_Appendf(ddstring_t *str, char const *format, ...)
{
    DENG_ASSERT(str);
    if(!str) return 0;

    { char buf[4096];
    va_list args;

    // Print the message into the buffer.
    va_start(args, format);
    dd_vsnprintf(buf, sizeof(buf), format, args);
    va_end(args);
    Str_Append(str, buf);
    return str;
    }
}

ddstring_t *Str_PartAppend(ddstring_t *str, char const *append, int start, int count)
{
    int partLen;
    char *copied;

    DENG_ASSERT(str);
    DENG_ASSERT(append);

    if(!str || !append) return str;
    if(start < 0 || count <= 0) return str;

    copied = M_Malloc(count + 1);
    copied[0] = 0; // empty string

    strncat(copied, append + start, count);
    partLen = strlen(copied);

    allocateString(str, str->length + partLen + 1, true);
    memcpy(str->str + str->length, copied, partLen);
    str->length += partLen;

    // Terminate the appended part.
    str->str[str->length] = 0;

    M_Free(copied);
    return str;
}

ddstring_t *Str_Prepend(ddstring_t *str, char const *prepend)
{
    char *copied;
    size_t incoming;

    DENG_ASSERT(str);
    DENG_ASSERT(prepend);

    if(!str || !prepend) return str;

    incoming = strlen(prepend);
    if(incoming == 0)
        return str;

    copied = M_Malloc(incoming);
    memcpy(copied, prepend, incoming);

    allocateString(str, str->length + incoming, true);
    memmove(str->str + incoming, str->str, str->length + 1);
    memcpy(str->str, copied, incoming);
    str->length += incoming;

    M_Free(copied);
    return str;
}

ddstring_t *Str_PrependChar(ddstring_t *str, char ch)
{
    char prepend[2];
    prepend[0] = ch;
    prepend[1] = '\0';
    return Str_Prepend(str, prepend);
}

char *Str_Text(const ddstring_t *str)
{
    if(!str) return "[null]";
    return str->str ? str->str : "";
}

int Str_Length(const ddstring_t *str)
{
    return (int) Str_Size(str);
}

size_t Str_Size(Str const *str)
{
    DENG_ASSERT(str);

    if(!str) return 0;
    if(str->length)
    {
        return str->length;
    }
    return strlen(Str_Text(str));
}

boolean Str_IsEmpty(const ddstring_t *str)
{
    DENG_ASSERT(str);
    return Str_Length(str) == 0;
}

ddstring_t *Str_Copy(ddstring_t *str, const ddstring_t *other)
{
    DENG_ASSERT(str);
    DENG_ASSERT(other);
    if(!str || !other) return str;

    Str_Free(str);

    if(!other->size)
    {
        // The original string has no memory allocated; it's a static string.
        allocateString(str, other->length, false);
        if(other->str)
            strcpy(str->str, other->str);
        str->length = other->length;
    }
    else
    {
        // Duplicate the other string's buffer in its entirety.
        str->str = str->memAlloc(other->size);
        memcpy(str->str, other->str, other->size);
        str->size = other->size;
        str->length = other->length;
    }
    return str;
}

ddstring_t *Str_CopyOrClear(ddstring_t *dest, const ddstring_t *src)
{
    DENG_ASSERT(dest);
    if(!dest) return 0;

    if(src)
    {
        return Str_Copy(dest, src);
    }
    return Str_Clear(dest);
}

ddstring_t *Str_StripLeft2(ddstring_t *str, int *count)
{
    int i, num;
    boolean isDone;

    DENG_ASSERT(str);
    if(!str) return 0;

    if(!str->length)
    {
        if(count) *count = 0;
        return str;
    }

    // Find out how many whitespace chars are at the beginning.
    isDone = false;
    i = 0;
    num = 0;
    while(i < (int)str->length && !isDone)
    {
        if(isspace(str->str[i]))
        {
            num++;
            i++;
        }
        else
            isDone = true;
    }

    if(num)
    {
        // Remove 'num' chars.
        memmove(str->str, str->str + num, str->length - num);
        str->length -= num;
        str->str[str->length] = 0;
    }

    if(count) *count = num;
    return str;
}

ddstring_t *Str_StripLeft(ddstring_t *str)
{
    return Str_StripLeft2(str, NULL/*not interested in the stripped character count*/);
}

ddstring_t *Str_StripRight2(ddstring_t *str, int *count)
{
    int i, num;

    DENG_ASSERT(str);
    if(!str) return 0;

    if(str->length == 0)
    {
        if(count) *count = 0;
        return str;
    }

    i = str->length - 1;
    num = 0;
    if(isspace(str->str[i]))
    do
    {
        // Remove this char.
        num++;
        str->str[i] = '\0';
        str->length--;
    } while(i != 0 && isspace(str->str[--i]));

    if(count) *count = num;
    return str;
}

ddstring_t *Str_StripRight(ddstring_t *str)
{
    return Str_StripRight2(str, NULL/*not interested in the stripped character count*/);
}

ddstring_t *Str_Strip2(ddstring_t *str, int *count)
{
    int right_count, left_count;
    Str_StripLeft2(Str_StripRight2(str, &right_count), &left_count);
    if(count) *count = right_count + left_count;
    return str;
}

ddstring_t *Str_Strip(ddstring_t *str)
{
    return Str_Strip2(str, NULL/*not interested in the stripped character count*/);
}

boolean Str_EndsWith(Str *ds, char const *text)
{
    size_t len = strlen(text);
    if(Str_Size(ds) < len) return false;
    return !strcmp(ds->str + Str_Size(ds) - len, text);
}

Str *Str_ReplaceAll(Str *ds, char from, char to)
{
    size_t i;
    size_t len = Str_Length(ds);

    if(!ds || !ds->str) return ds;

    for(i = 0; i < len; ++i)
    {
        if(ds->str[i] == from)
            ds->str[i] = to;
    }

    return ds;
}

char const *Str_GetLine(ddstring_t *str, char const *src)
{
    DENG_ASSERT(str);
    if(!str) return 0;

    if(src != 0)
    {
        // We'll append the chars one by one.
        char buf[2];
        memset(buf, 0, sizeof(buf));
        for(Str_Clear(str); *src && *src != '\n'; src++)
        {
            if(*src != '\r')
            {
                buf[0] = *src;
                Str_Append(str, buf);
            }
        }

        // Strip whitespace around the line.
        Str_Strip(str);

        // The newline is excluded.
        if(*src == '\n')
            src++;
    }
    return src;
}

int Str_Compare(const ddstring_t *str, char const *text)
{
    DENG_ASSERT(str);
    return strcmp(Str_Text(str), text);
}

int Str_CompareIgnoreCase(const ddstring_t *str, char const *text)
{
    DENG_ASSERT(str);
    return strcasecmp(Str_Text(str), text);
}

char const *Str_CopyDelim2(ddstring_t *str, char const *src, char delimiter, int cdflags)
{
    DENG_ASSERT(str);
    if(!str) return 0;

    Str_Clear(str);

    if(!src) return 0;

    { char const *cursor;
    ddstring_t buf; Str_Init(&buf);
    for(cursor = src; *cursor && *cursor != delimiter; ++cursor)
    {
        if((cdflags & CDF_OMIT_WHITESPACE) && isspace(*cursor))
            continue;
        Str_PartAppend(&buf, cursor, 0, 1);
    }
    if(!Str_IsEmpty(&buf))
        Str_Copy(str, &buf);
    Str_Free(&buf);

    if(!*cursor)
        return 0; // It ended.

    if(!(cdflags & CDF_OMIT_DELIMITER))
        Str_PartAppend(str, cursor, 0, 1);

    // Skip past the delimiter.
    return cursor + 1;
    }
}

char const *Str_CopyDelim(ddstring_t *dest, char const *src, char delimiter)
{
    return Str_CopyDelim2(dest, src, delimiter, CDF_OMIT_DELIMITER | CDF_OMIT_WHITESPACE);
}

char Str_At(const ddstring_t *str, int index)
{
    DENG_ASSERT(str);
    if(!str) return 0;

    if(index < 0 || index >= (int)str->length)
        return 0;
    return str->str[index];
}

char Str_RAt(const ddstring_t *str, int reverseIndex)
{
    DENG_ASSERT(str);
    if(!str) return 0;

    if(reverseIndex < 0 || reverseIndex >= (int)str->length)
        return 0;
    return str->str[str->length - 1 - reverseIndex];
}

void Str_Truncate(ddstring_t *str, int position)
{
    DENG_ASSERT(str);
    if(!str) return;

    if(position < 0)
        position = 0;
    if(!(position < Str_Length(str)))
        return;
    str->length = position;
    str->str[str->length] = '\0';
}

/// @note Derived from Qt's QByteArray q_toPercentEncoding
ddstring_t *Str_PercentEncode2(ddstring_t *str, char const *excludeChars, char const *includeChars)
{
    boolean didEncode = false;
    int i, span, begin, len;
    ddstring_t buf;

    DENG_ASSERT(str);
    if(!str) return 0;

    if(Str_IsEmpty(str)) return str;

    len = Str_Length(str);
    begin = span = 0;
    for(i = 0; i < len; ++i)
    {
        char ch = str->str[i];

        // Are we encoding this?
        if(((ch >= 0x61 && ch <= 0x7A) // ALPHA
            || (ch >= 0x41 && ch <= 0x5A) // ALPHA
            || (ch >= 0x30 && ch <= 0x39) // DIGIT
            || ch == 0x2D // -
            || ch == 0x2E // .
            || ch == 0x5F // _
            || ch == 0x7E // ~
            || (excludeChars && strchr(excludeChars, ch)))
           && !(includeChars && strchr(includeChars, ch)))
        {
            // Not an encodeable. Span grows.
            span++;
        }
        else
        {
            // Found an encodeable.
            if(!didEncode)
            {
                Str_InitStd(&buf);
                Str_Reserve(&buf, len*3); // Worst case.
                didEncode = true;
            }

            Str_PartAppend(&buf, str->str, begin, span);
            Str_Appendf(&buf, "%%%X", (uint)ch);

            // Start a new span.
            begin += span + 1;
            span = 0;
        }
    }

    if(didEncode)
    {
        // Copy anything remaining.
        if(span)
        {
            Str_PartAppend(&buf, str->str, begin, span);
        }

        Str_Set(str, Str_Text(&buf));
        Str_Free(&buf);
    }

    return str;
}

ddstring_t *Str_PercentEncode(ddstring_t *str)
{
    return Str_PercentEncode2(str, 0/*no exclusions*/, 0/*no forced inclussions*/);
}

/// @note Derived from Qt's QByteArray q_fromPercentEncoding
ddstring_t *Str_PercentDecode(ddstring_t *str)
{
    int i, len, outlen, a, b;
    char const *inputPtr;
    char *data;
    char c;

    DENG_ASSERT(str);
    if(!str) return 0;

    if(Str_IsEmpty(str)) return str;

    data = str->str;
    inputPtr = data;

    i = 0;
    len = Str_Length(str);
    outlen = 0;

    while(i < len)
    {
        c = inputPtr[i];
        if(c == '%' && i + 2 < len)
        {
            a = inputPtr[++i];
            b = inputPtr[++i];

            if(a >= '0' && a <= '9') a -= '0';
            else if(a >= 'a' && a <= 'f') a = a - 'a' + 10;
            else if(a >= 'A' && a <= 'F') a = a - 'A' + 10;

            if(b >= '0' && b <= '9') b -= '0';
            else if(b >= 'a' && b <= 'f') b  = b - 'a' + 10;
            else if(b >= 'A' && b <= 'F') b  = b - 'A' + 10;

            *data++ = (char)((a << 4) | b);
        }
        else
        {
            *data++ = c;
        }

        ++i;
        ++outlen;
    }

    if(outlen != len)
        Str_Truncate(str, outlen);

    return str;
}

void Str_Write(const ddstring_t *str, Writer *writer)
{
    size_t len = Str_Length(str);

    DENG_ASSERT(str);

    Writer_WriteUInt32(writer, len);
    Writer_Write(writer, Str_Text(str), len);
}

void Str_Read(ddstring_t *str, Reader *reader)
{
    size_t len = Reader_ReadUInt32(reader);
    char *buf = malloc(len + 1);
    Reader_Read(reader, buf, len);
    buf[len] = 0;
    Str_Set(str, buf);
    free(buf);
}

AutoStr *AutoStr_New(void)
{
    return AutoStr_FromStr(Str_New());
}

AutoStr *AutoStr_NewStd(void)
{
    return AutoStr_FromStr(Str_NewStd());
}

void AutoStr_Delete(AutoStr *as)
{
    deleteString(as);
}

AutoStr *AutoStr_FromStr(Str *str)
{
    DENG_ASSERT(str);
    Garbage_TrashInstance(str, (GarbageDestructor) AutoStr_Delete);
    return str;
}

AutoStr *AutoStr_FromText(char const *text)
{
    return Str_Set(AutoStr_New(), text);
}

AutoStr *AutoStr_FromTextStd(const char *text)
{
    return Str_Set(AutoStr_NewStd(), text);
}

ddstring_t *Str_FromAutoStr(AutoStr *as)
{
    DENG_ASSERT(as);
    Garbage_Untrash(as);
    return as;
}

int dd_vsnprintf(char *str, size_t size, char const *format, va_list ap)
{
    int result = vsnprintf(str, size, format, ap);

#ifdef WIN32
    // Always terminate.
    str[size - 1] = 0;
    return result;
#else
    return result >= (int)size? -1 : (int)size;
#endif
}

int dd_snprintf(char *str, size_t size, char const *format, ...)
{
    int result = 0;

    va_list args;
    va_start(args, format);
    result = dd_vsnprintf(str, size, format, args);
    va_end(args);

    return result;
}
<<<<<<< HEAD

#ifdef UNIX
=======
>>>>>>> 9cc9e2a4

#ifdef UNIX
char* strupr(char* string)
{
    char* ch = string;
    for(; *ch; ch++) *ch = toupper(*ch);
    return string;
}
char* strlwr(char* string)
{
    char* ch = string;
    for(; *ch; ch++) *ch = tolower(*ch);
    return string;
}
#endif // UNIX

char* M_SkipWhite(char* str)
{
    while(*str && DENG_ISSPACE(*str))
        str++;
    return str;
}

char* M_FindWhite(char* str)
{
    while(*str && !DENG_ISSPACE(*str))
        str++;
    return str;
}

void M_StripLeft(char* str)
{
    size_t len, num;
    if(NULL == str || !str[0]) return;

    len = strlen(str);
    // Count leading whitespace characters.
    num = 0;
    while(num < len && isspace(str[num]))
        ++num;
    if(0 == num) return;

    // Remove 'num' characters.
    memmove(str, str + num, len - num);
    str[len] = 0;
}

void M_StripRight(char* str, size_t len)
{
    char* end;
    int numZeroed = 0;
    if(NULL == str || 0 == len) return;

    end = str + strlen(str) - 1;
    while(end >= str && isspace(*end))
    {
        end--;
        numZeroed++;
    }
    memset(end + 1, 0, numZeroed);
}

void M_Strip(char* str, size_t len)
{
    M_StripLeft(str);
    M_StripRight(str, len);
}

char* M_SkipLine(char* str)
{
    while(*str && *str != '\n')
        str++;
    // If the newline was found, skip it, too.
    if(*str == '\n')
        str++;
    return str;
}

char* M_StrCatQuoted(char* dest, const char* src, size_t len)
{
    size_t k = strlen(dest) + 1, i;

    strncat(dest, "\"", len);
    for(i = 0; src[i]; i++)
    {
        if(src[i] == '"')
        {
            strncat(dest, "\\\"", len);
            k += 2;
        }
        else
        {
            dest[k++] = src[i];
            dest[k] = 0;
        }
    }
    strncat(dest, "\"", len);

    return dest;
}

boolean M_IsStringValidInt(const char* str)
{
    size_t i, len;
    const char* c;
    boolean isBad;

    if(!str)
        return false;

    len = strlen(str);
    if(len == 0)
        return false;

    for(i = 0, c = str, isBad = false; i < len && !isBad; ++i, c++)
    {
        if(i != 0 && *c == '-')
            isBad = true; // sign is in the wrong place.
        else if(*c < '0' || *c > '9')
            isBad = true; // non-numeric character.
    }

    return !isBad;
}

boolean M_IsStringValidByte(const char* str)
{
    if(M_IsStringValidInt(str))
    {
        int val = atoi(str);
        if(!(val < 0 || val > 255))
            return true;
    }
    return false;
}

boolean M_IsStringValidFloat(const char* str)
{
    size_t i, len;
    const char* c;
    boolean isBad, foundDP = false;

    if(!str)
        return false;

    len = strlen(str);
    if(len == 0)
        return false;

    for(i = 0, c = str, isBad = false; i < len && !isBad; ++i, c++)
    {
        if(i != 0 && *c == '-')
            isBad = true; // sign is in the wrong place.
        else if(*c == '.')
        {
            if(foundDP)
                isBad = true; // multiple decimal places??
            else
                foundDP = true;
        }
        else if(*c < '0' || *c > '9')
            isBad = true; // other non-numeric character.
    }

    return !isBad;
}

boolean M_IsComment(const char* buffer)
{
    int i = 0;

    while(isspace((unsigned char) buffer[i]) && buffer[i])
        i++;
    if(buffer[i] == '#')
        return true;
    return false;
}

char* M_StrCat(char* buf, const char* str, size_t bufSize)
{
    return M_StrnCat(buf, str, strlen(str), bufSize);
}

char* M_StrnCat(char* buf, const char* str, size_t nChars, size_t bufSize)
{
    int n = nChars;
    int destLen = strlen(buf);
    if((int)bufSize - destLen - 1 < n)
    {
        // Cannot copy more than fits in the buffer.
        // The 1 is for the null character.
        n = bufSize - destLen - 1;
    }
    if(n <= 0) return buf; // No space left.
    return strncat(buf, str, n);
}

char* M_LimitedStrCat(char* buf, const char* str, size_t maxWidth,
                      char separator, size_t bufLength)
{
    boolean         isEmpty = !buf[0];
    size_t          length;

    // How long is this name?
    length = MIN_OF(maxWidth, strlen(str));

    // A separator is included if this is not the first name.
    if(separator && !isEmpty)
        ++length;

    // Does it fit?
    if(strlen(buf) + length < bufLength)
    {
        if(separator && !isEmpty)
        {
            char            sepBuf[2];

            sepBuf[0] = separator;
            sepBuf[1] = 0;

            strcat(buf, sepBuf);
        }
        strncat(buf, str, length);
    }

    return buf;
}

void M_ForceUppercase(char *text)
{
    char c;

    while((c = *text) != 0)
    {
        if(c >= 'a' && c <= 'z')
        {
            *text++ = c - ('a' - 'A');
        }
        else
        {
            text++;
        }
    }
}

char* M_StrTok(char** cursor, const char* delimiters)
{
    char* begin = *cursor;

    while(**cursor && !strchr(delimiters, **cursor))
        (*cursor)++;

    if(**cursor)
    {
        // Stop here.
        **cursor = 0;

        // Advance one more so we'll start from the right character on
        // the next call.
        (*cursor)++;
    }

    return begin;
}

char* M_TrimmedFloat(float val)
{
    static char trimmedFloatBuffer[32];
    char* ptr = trimmedFloatBuffer;

    sprintf(ptr, "%f", val);
    // Get rid of the extra zeros.
    for(ptr += strlen(ptr) - 1; ptr >= trimmedFloatBuffer; ptr--)
    {
        if(*ptr == '0')
            *ptr = 0;
        else if(*ptr == '.')
        {
            *ptr = 0;
            break;
        }
        else
            break;
    }
    return trimmedFloatBuffer;
}<|MERGE_RESOLUTION|>--- conflicted
+++ resolved
@@ -898,11 +898,6 @@
 
     return result;
 }
-<<<<<<< HEAD
-
-#ifdef UNIX
-=======
->>>>>>> 9cc9e2a4
 
 #ifdef UNIX
 char* strupr(char* string)
