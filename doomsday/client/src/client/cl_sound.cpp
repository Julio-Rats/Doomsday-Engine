/** @file
 *
 * @authors Copyright © 2003-2013 Jaakko Keränen <jaakko.keranen@iki.fi>
 * @authors Copyright © 2006-2013 Daniel Swanson <danij@dengine.net>
 *
 * @par License
 * GPL: http://www.gnu.org/licenses/gpl.html
 *
 * <small>This program is free software; you can redistribute it and/or modify
 * it under the terms of the GNU General Public License as published by the
 * Free Software Foundation; either version 2 of the License, or (at your
 * option) any later version. This program is distributed in the hope that it
 * will be useful, but WITHOUT ANY WARRANTY; without even the implied warranty
 * of MERCHANTABILITY or FITNESS FOR A PARTICULAR PURPOSE. See the GNU General
 * Public License for more details. You should have received a copy of the GNU
 * General Public License along with this program; if not, see:
 * http://www.gnu.org/licenses</small>
 */

/**
 * cl_sound.c: Clientside Sounds
 */

// HEADER FILES ------------------------------------------------------------

#include "de_base.h"
#include "de_console.h"
#include "de_network.h"
#include "de_play.h"
#include "de_audio.h"

#include "client/cl_sound.h"

// MACROS ------------------------------------------------------------------

// TYPES -------------------------------------------------------------------

// EXTERNAL FUNCTION PROTOTYPES --------------------------------------------

// PUBLIC FUNCTION PROTOTYPES ----------------------------------------------

// PRIVATE FUNCTION PROTOTYPES ---------------------------------------------

// EXTERNAL DATA DECLARATIONS ----------------------------------------------

// PUBLIC DATA DEFINITIONS -------------------------------------------------

// PRIVATE DATA DEFINITIONS ------------------------------------------------

// CODE --------------------------------------------------------------------

/**
 * Read a sound delta from the message buffer and play it.
 * Only used with PSV_FRAME2 packets.
 */
void Cl_ReadSoundDelta2(deltatype_t type, boolean skip)
{
    uint16_t deltaId = 0;
    int sound = 0, soundFlags = 0;
    byte flags = 0;
    mobj_t             *cmo = NULL;
    thid_t              mobjId = 0;
    Sector             *sector = NULL;
    Polyobj            *poly = NULL;
    SideDef            *side = NULL;
    mobj_t             *emitter = NULL;
    float               volume = 1;

    deltaId = Reader_ReadUInt16(msgReader);
    flags   = Reader_ReadByte(msgReader);

    if(type == DT_SOUND)
    {
        // Delta ID is the sound ID.
        sound = deltaId;
    }
    else if(type == DT_MOBJ_SOUND) // Mobj as emitter
    {
        mobjId = deltaId;
        if((cmo = ClMobj_Find(mobjId)) != NULL)
        {
            clmoinfo_t* info = ClMobj_GetInfo(cmo);
            if(info->flags & CLMF_HIDDEN)
            {
                // We can't play sounds from hidden mobjs, because we
                // aren't sure exactly where they are located.
                cmo = NULL;
                LOG_DEBUG("Can't find sound emitter ") << mobjId;
            }
            else
            {
                emitter = cmo;
            }
        }
    }
    else if(type == DT_SECTOR_SOUND) // Plane as emitter
    {        
        uint index = deltaId;

        if(index < NUM_SECTORS)
        {
            sector = SECTOR_PTR(index);
        }
        else
        {
            LOG_WARNING("Cl_ReadSoundDelta2: DT_SECTOR_SOUND contains invalid sector index %u, skipping") << index;
            skip = true;
        }
    }
    else if(type == DT_SIDE_SOUND) // SideDef section as emitter
    {
        uint index = deltaId;

        if(index < NUM_SIDEDEFS)
        {
            side = SIDE_PTR(index);
        }
        else
        {
            LOG_WARNING("Cl_ReadSoundDelta2: DT_SIDE_SOUND contains invalid side index %u, skipping") << index;
            skip = true;
        }
    }
    else // DT_POLY_SOUND
    {
        uint index = deltaId;

        LOG_DEBUG("DT_POLY_SOUND: poly=%i") << index;

        if(index < NUM_POLYOBJS)
        {
            DENG_ASSERT(theMap);
            poly = GameMap_PolyobjByID(theMap, index);
            emitter = (mobj_t *) poly;
        }
        else
        {
            Con_Message("Cl_ReadSoundDelta2: DT_POLY_SOUND contains "
                        "invalid polyobj num %u. Skipping.", index);
            skip = true;
        }
    }

    if(type != DT_SOUND)
    {
        // The sound ID.
        sound = Reader_ReadUInt16(msgReader);
    }

    if(type == DT_SECTOR_SOUND)
    {
        // Select the origin for the sound.
        if(flags & SNDDF_PLANE_FLOOR)
<<<<<<< HEAD
            emitter = (mobj_t *) &sector->floorSurface().soundEmitter();
        else if(flags & SNDDF_PLANE_CEILING)
            emitter = (mobj_t *) &sector->ceilingSurface().soundEmitter();
=======
        {
            emitter = (mobj_t*) &sector->SP_floorsurface.base;
        }
        else if(flags & SNDDF_PLANE_CEILING)
        {
            emitter = (mobj_t*) &sector->SP_ceilsurface.base;
        }
        else
        {
            // Must be the sector's sound origin, then.
            emitter = (mobj_t*) &sector->base;
        }
>>>>>>> 98b6892a
    }

    if(type == DT_SIDE_SOUND)
    {
        if(flags & SNDDF_SIDE_MIDDLE)
            emitter = (mobj_t *) &side->middle().soundEmitter();
        else if(flags & SNDDF_SIDE_TOP)
            emitter = (mobj_t *) &side->top().soundEmitter();
        else if(flags & SNDDF_SIDE_BOTTOM)
            emitter = (mobj_t *) &side->bottom().soundEmitter();
    }

    if(flags & SNDDF_VOLUME)
    {
        byte b = Reader_ReadByte(msgReader);

        if(b == 255)
        {
            // Full volume, no attenuation.
            soundFlags |= DDSF_NO_ATTENUATION;
        }
        else
        {
            volume = b / 127.0f;
        }
    }

    if(flags & SNDDF_REPEAT)
    {
        soundFlags |= DDSF_REPEAT;
    }

    // The delta has been read. Are we skipping?
    if(skip)
        return;

    // Now the entire delta has been read.
    // Should we start or stop a sound?
    if(volume > 0 && sound > 0)
    {
        // Do we need to queue this sound?
        if(type == DT_MOBJ_SOUND && !cmo)
        {
            clmoinfo_t* info = 0;

            // Create a new Hidden clmobj.
            cmo = ClMobj_Create(mobjId);
            info = ClMobj_GetInfo(cmo);
            info->flags |= CLMF_HIDDEN | CLMF_SOUND;
            info->sound = sound;
            info->volume = volume;
            /*#ifdef _DEBUG
               Con_Printf("Cl_ReadSoundDelta2(%i): Queueing: id=%i snd=%i vol=%.2f\n",
               type, mobjId, sound, volume);
               #endif */
            // The sound will be started when the clmobj is unhidden.
            return;
        }

        // We will start a sound.
        if(type != DT_SOUND && !emitter)
        {
            // Not enough information.
            LOG_WARNING("Cl_ReadSoundDelta2(%i): Insufficient data, snd=%i") << type << sound;
            return;
        }

        // Sounds originating from the viewmobj should really originate
        // from the real player mobj.
        if(cmo && cmo->thinker.id == ClPlayer_State(consolePlayer)->clMobjId)
        {
            /*#ifdef _DEBUG
               Con_Printf("Cl_ReadSoundDelta2(%i): ViewMobj sound...\n", type);
               #endif */
            emitter = ddPlayers[consolePlayer].shared.mo;
        }

        // First stop any sounds originating from the same emitter.
        // We allow only one sound per emitter.
        if(type != DT_SOUND && emitter)
        {
            S_StopSound(0, emitter);
        }

        S_LocalSoundAtVolume(sound | soundFlags, emitter, volume);
/*#
ifdef _DEBUG
Con_Printf("Cl_ReadSoundDelta2(%i): Start snd=%i [%x] vol=%.2f",
           type, sound, flags, volume);
if(cmo) Con_Printf(", mo=%i\n", cmo->mo.thinker.id);
else if(sector) Con_Printf(", sector=%i\n", GET_SECTOR_IDX(sector));
else if(poly) Con_Printf(", poly=%i\n", GET_POLYOBJ_IDX(poly));
else Con_Printf("\n");
#endif
*/
    }
    else if(sound >= 0)
    {
        // We must stop a sound. We'll only stop sounds from
        // specific sources.
        if(emitter)
        {
            S_StopSound(sound, emitter);

/*
#ifdef _DEBUG
Con_Printf("Cl_ReadSoundDelta2(%i): Stop sound %i",
           type, sound);
if(cmo)  Con_Printf(", mo=%i\n", cmo->mo.thinker.id);
else if(sector) Con_Printf(", sector=%i\n", GET_SECTOR_IDX(sector));
else if(poly) Con_Printf(", poly=%i\n", GET_POLYOBJ_IDX(poly));
else Con_Printf("\n");
#endif
*/
        }
    }
}

/**
 * Called when a PSV_FRAME sound packet is received.
 */
void Cl_Sound(void)
{
    int sound, volume = 127;
    coord_t pos[3];
    byte flags;
    uint num;
    mobj_t* mo = NULL;

    flags = Reader_ReadByte(msgReader);

    // Sound ID.
    if(flags & SNDF_SHORT_SOUND_ID)
    {
        sound = Reader_ReadUInt16(msgReader);
    }
    else
    {
        sound = Reader_ReadByte(msgReader);
    }

    // Is the ID valid?
    if(sound < 1 || sound >= defs.count.sounds.num)
    {
        Con_Message("Cl_Sound: Out of bounds ID %i.", sound);
        return;                 // Bad sound ID!
    }
#ifdef _DEBUG
    Con_Printf("Cl_Sound: %i\n", sound);
#endif

    if(flags & SNDF_VOLUME)
    {
        volume = Reader_ReadByte(msgReader);
        if(volume > 127)
        {
            volume = 127;
            sound |= DDSF_NO_ATTENUATION;
        }
    }
    if(flags & SNDF_ID)
    {
        thid_t  sourceId = Reader_ReadUInt16(msgReader);
        mobj_t *cmo = ClMobj_Find(sourceId);
        if(cmo)
        {
            S_LocalSoundAtVolume(sound, cmo, volume / 127.0f);
        }
    }
    else if(flags & SNDF_SECTOR)
    {
        num = Reader_ReadPackedUInt16(msgReader);
        if(num >= NUM_SECTORS)
        {
            Con_Message("Cl_Sound: Invalid sector number %i.", num);
            return;
        }
        mo = (mobj_t *) &SECTOR_PTR(num)->soundEmitter();
        //S_StopSound(0, mo);
        S_LocalSoundAtVolume(sound, mo, volume / 127.0f);
    }
    else if(flags & SNDF_ORIGIN)
    {
        pos[VX] = Reader_ReadInt16(msgReader);
        pos[VY] = Reader_ReadInt16(msgReader);
        pos[VZ] = Reader_ReadInt16(msgReader);
        S_LocalSoundAtVolumeFrom(sound, NULL, pos, volume / 127.0f);
    }
    else if(flags & SNDF_PLAYER)
    {
        S_LocalSoundAtVolume(sound, ddPlayers[(flags & 0xf0) >> 4].shared.mo,
                             volume / 127.0f);
    }
    else
    {
        // Play it from "somewhere".
#ifdef _DEBUG
Con_Printf("Cl_Sound: NULL orig sound %i\n", sound);
#endif
        S_LocalSoundAtVolume(sound, NULL, volume / 127.0f);
    }
}<|MERGE_RESOLUTION|>--- conflicted
+++ resolved
@@ -149,26 +149,20 @@
 
     if(type == DT_SECTOR_SOUND)
     {
-        // Select the origin for the sound.
+        // Select the emitter for the sound.
         if(flags & SNDDF_PLANE_FLOOR)
-<<<<<<< HEAD
+        {
             emitter = (mobj_t *) &sector->floorSurface().soundEmitter();
+        }
         else if(flags & SNDDF_PLANE_CEILING)
+        {
             emitter = (mobj_t *) &sector->ceilingSurface().soundEmitter();
-=======
-        {
-            emitter = (mobj_t*) &sector->SP_floorsurface.base;
-        }
-        else if(flags & SNDDF_PLANE_CEILING)
-        {
-            emitter = (mobj_t*) &sector->SP_ceilsurface.base;
-        }
-        else
-        {
-            // Must be the sector's sound origin, then.
-            emitter = (mobj_t*) &sector->base;
-        }
->>>>>>> 98b6892a
+        }
+        else
+        {
+            // Must be the sector's sound emitter, then.
+            emitter = (mobj_t *) &sector->soundEmitter();
+        }
     }
 
     if(type == DT_SIDE_SOUND)
