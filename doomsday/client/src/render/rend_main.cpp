--- conflicted
+++ resolved
@@ -1444,28 +1444,19 @@
     {
         if(glowFactor > .0001f)
         {
-<<<<<<< HEAD
-            Surface const &suf = sec->planeSurface(elmIdx);
-            Material &material = suf.hasMaterial()? suf.material()
-                                                  : App_Materials().find(de::Uri("System", Path("missing"))).material();
-
-            MaterialSnapshot const &ms = material.prepare(Rend_MapSurfaceMaterialSpec());
-            params.glowing = ms.glowStrength();
-        }
-=======
             if(texMode != 2)
             {
                 params.glowing = ms.glowStrength();
             }
             else
             {
-                Surface *suf = &bspLeaf->sector->planes[elmIdx]->surface;
-                Material *mat = suf->material? suf->material : &App_Materials().find(de::Uri("System", Path("missing"))).material();
-
-                MaterialSnapshot const &ms = mat->prepare(Rend_MapSurfaceMaterialSpec());
+                Surface const &suf = sec->planeSurface(elmIdx);
+                Material &material = suf.hasMaterial()? suf.material()
+                                                      : App_Materials().find(de::Uri("System", Path("missing"))).material();
+
+                MaterialSnapshot const &ms = material.prepare(Rend_MapSurfaceMaterialSpec());
                 params.glowing = ms.glowStrength();
             }
->>>>>>> 27adc40e
 
             params.glowing *= glowFactor; // Global scale factor.
         }
