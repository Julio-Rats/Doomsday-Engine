--- conflicted
+++ resolved
@@ -608,12 +608,8 @@
         assertSegment(DAMSEG_END);
 }
 
-<<<<<<< HEAD
+#if 0
 static void writeBspLeaf(GameMap *map, BspLeaf *s)
-=======
-#if 0
-static void writeBspLeaf(GameMap* map, BspLeaf* s)
->>>>>>> 3b0cb624
 {
     DENG_ASSERT(map && s);
 
