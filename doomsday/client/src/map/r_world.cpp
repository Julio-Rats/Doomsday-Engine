--- conflicted
+++ resolved
@@ -1043,31 +1043,15 @@
 float R_GlowStrength(Plane const *plane)
 {
 #ifdef __CLIENT__
-<<<<<<< HEAD
     Surface const &surface = plane->surface();
-    if(surface.hasMaterial())
+    if(surface.hasMaterial() && glowFactor > .0001f)
     {
         if(surface.material().isDrawable() && !surface.hasSkyMaskedMaterial())
         {
             MaterialSnapshot const &ms = surface.material().prepare(Rend_MapSurfaceMaterialSpec());
 
-            float glowStrength = ms.glowStrength();
-            if(glowFactor > .0001f)
-                glowStrength *= glowFactor; // Global scale factor.
+            float glowStrength = ms.glowStrength() * glowFactor; // Global scale factor.
             return glowStrength;
-=======
-    if(glowFactor > .0001f)
-    {
-        Material *material = pln->surface.material;
-        if(material)
-        {
-            if(material->isDrawable() && !pln->surface.isSkyMasked())
-            {
-                MaterialSnapshot const &ms = material->prepare(Rend_MapSurfaceMaterialSpec());
-                float glowStrength = ms.glowStrength() * glowFactor; // Global scale factor.
-                return glowStrength;
-            }
->>>>>>> 27adc40e
         }
     }
 #else
