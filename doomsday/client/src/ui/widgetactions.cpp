/** @file widgetactions.cpp  User actions bound to widgets.
 *
 * @authors Copyright (c) 2013 Jaakko Keränen <jaakko.keranen@iki.fi>
 *
 * @par License
 * GPL: http://www.gnu.org/licenses/gpl.html
 *
 * <small>This program is free software; you can redistribute it and/or modify
 * it under the terms of the GNU General Public License as published by the
 * Free Software Foundation; either version 2 of the License, or (at your
 * option) any later version. This program is distributed in the hope that it
 * will be useful, but WITHOUT ANY WARRANTY; without even the implied warranty
 * of MERCHANTABILITY or FITNESS FOR A PARTICULAR PURPOSE. See the GNU General
 * Public License for more details. You should have received a copy of the GNU
 * General Public License along with this program; if not, see:
 * http://www.gnu.org/licenses</small>
 */

#include "WidgetActions"
#include "ui/b_main.h"
#include "ui/b_context.h"

using namespace de;

DENG2_PIMPL(WidgetActions)
{
    Instance(Public *i) : Base(i)
    {
        B_Init();
    }

    ~Instance()
    {
        B_Shutdown();
    }
};

WidgetActions::WidgetActions() : d(new Instance(this))
{}

bool WidgetActions::tryEvent(Event const &event, String const &context)
{
    ddevent_t ddev;
    DD_ConvertEvent(event, &ddev);
    if(context.isEmpty())
    {
        // Check all enabled contexts.
        return tryEvent(&ddev);
    }

    // Check a specific binding context for an action (regardless of its
    // activation status).
    bcontext_t *bc = B_ContextByName(context.toLatin1());
    if(bc)
    {
        AutoRef<Action> act(BindContext_ActionForEvent(bc, &ddev, false));
        if(act.get())
        {
            act->trigger();
            return true;
        }
    }

    return false;
}

bool WidgetActions::tryEvent(ddevent_t const *ev)
{
<<<<<<< HEAD
    QScopedPointer<Action> act(B_ActionForEvent(ev));
    if(act.data())
=======
    AutoRef<Action> act(B_ActionForEvent(ev));
    if(act.get())
>>>>>>> d3af9533
    {
        act->trigger();
        return true;
    }
    return false;
}<|MERGE_RESOLUTION|>--- conflicted
+++ resolved
@@ -66,13 +66,8 @@
 
 bool WidgetActions::tryEvent(ddevent_t const *ev)
 {
-<<<<<<< HEAD
-    QScopedPointer<Action> act(B_ActionForEvent(ev));
-    if(act.data())
-=======
     AutoRef<Action> act(B_ActionForEvent(ev));
     if(act.get())
->>>>>>> d3af9533
     {
         act->trigger();
         return true;
