--- conflicted
+++ resolved
@@ -127,11 +127,8 @@
     InputSystem *inputSys;
     QScopedPointer<WidgetActions> widgetActions;
     RenderSystem *renderSys;
-<<<<<<< HEAD
     ResourceSystem *resourceSys;
-=======
     WindowSystem *winSys;
->>>>>>> 28980a04
     ServerLink *svLink;
     GLShaderBank shaderBank;
     Games games;
@@ -155,13 +152,9 @@
         DD_Shutdown();
 
         delete svLink;
-<<<<<<< HEAD
-        delete resourceSys;
-        delete renderSys;
-=======
->>>>>>> 28980a04
         delete winSys;
         delete renderSys;
+        delete resourceSys;
         delete inputSys;
         delete menuBar;
         clientAppSingleton = 0;
