/** @file dd_main.cpp
 *
 * Engine core.
 *
 * @ingroup core
 *
 * @authors Copyright &copy; 2003-2013 Jaakko Keränen <jaakko.keranen@iki.fi>
 * @authors Copyright &copy; 2005-2013 Daniel Swanson <danij@dengine.net>
 * @authors Copyright &copy; 2006-2007 Jamie Jones <jamie_jones_au@yahoo.com.au>
 *
 * @par License
 * GPL: http://www.gnu.org/licenses/gpl.html
 *
 * <small>This program is free software; you can redistribute it and/or modify
 * it under the terms of the GNU General Public License as published by the
 * Free Software Foundation; either version 2 of the License, or (at your
 * option) any later version. This program is distributed in the hope that it
 * will be useful, but WITHOUT ANY WARRANTY; without even the implied warranty
 * of MERCHANTABILITY or FITNESS FOR A PARTICULAR PURPOSE. See the GNU General
 * Public License for more details. You should have received a copy of the GNU
 * General Public License along with this program; if not, write to the Free
 * Software Foundation, Inc., 51 Franklin St, Fifth Floor, Boston, MA
 * 02110-1301 USA</small>
 */

#define DENG_NO_API_MACROS_BASE // functions defined here

#ifdef WIN32
#  define _WIN32_DCOM
#  include <objbase.h>
#endif

#include <QStringList>
#include <de/App>
#include <de/NativePath>
#include <de/binangle.h>

#include "de_platform.h"

#ifdef UNIX
#  include <ctype.h>
#endif

#include "de_base.h"
#include "de_console.h"
#include "de_filesys.h"
#include "de_network.h"
#include "de_graphics.h"
#include "de_render.h"
#include "de_audio.h"
#include "de_ui.h"
#include "de_bsp.h"
#include "de_edit.h"
#include "de_filesys.h"
#include "de_resource.h"

#include "gl/svg.h"
#include "map/p_players.h"
#include "map/p_maputil.h"
#include "map/p_objlink.h"
#include "ui/displaymode.h"
#include "ui/p_control.h"
#include "updater.h"
#include "m_misc.h"
#include "api_map.h"

extern int renderTextures;
extern int monochrome;

using namespace de;

class ZipFileType : public de::NativeFileType
{
public:
    ZipFileType() : NativeFileType("FT_ZIP", RC_PACKAGE)
    {}

    de::File1* interpret(de::FileHandle& hndl, String path, FileInfo const& info) const
    {
        if(Zip::recognise(hndl))
        {
            LOG_AS("ZipFileType");
            LOG_VERBOSE("Interpreted \"" + NativePath(path).pretty() + "\".");
            return new Zip(hndl, path, info);
        }
        return 0;
    }
};

class WadFileType : public de::NativeFileType
{
public:
    WadFileType() : NativeFileType("FT_WAD", RC_PACKAGE)
    {}

    de::File1* interpret(de::FileHandle& hndl, String path, FileInfo const& info) const
    {
        if(Wad::recognise(hndl))
        {
            LOG_AS("WadFileType");
            LOG_VERBOSE("Interpreted \"" + NativePath(path).pretty() + "\".");
            return new Wad(hndl, path, info);
        }
        return 0;
    }
};

typedef struct ddvalue_s {
    int*            readPtr;
    int*            writePtr;
} ddvalue_t;

static int DD_StartupWorker(void* parameters);
static int DD_DummyWorker(void* parameters);
static void DD_AutoLoad();
static void initPathMappings();

/**
 * @param path          Path to the file to be loaded. Either a "real" file in
 *                      the local file system, or a "virtual" file.
 * @param baseOffset    Offset from the start of the file in bytes to begin.
 *
 * @return  @c true iff the referenced file was loaded.
 */
static de::File1* tryLoadFile(de::Uri const& path, size_t baseOffset = 0);

static bool tryUnloadFile(de::Uri const& path);

filename_t ddBasePath = ""; // Doomsday root directory is at...?
filename_t ddRuntimePath, ddBinPath;

int isDedicated;

int verbose; // For debug messages (-verbose).

// List of file names, whitespace seperating (written to .cfg).
char* startupFiles = (char*) ""; // ignore warning

// Id of the currently running title finale if playing, else zero.
finaleid_t titleFinale;

int gameDataFormat; // Use a game-specifc data format where applicable.

static NullFileType nullFileType;
static NullResourceClass nullResourceClass;
static ResourceClasses resourceClasses;

/// A symbolic name => file type map.
static FileTypes fileTypeMap;

// List of session data files (specified via the command line or in a cfg, or
// found using the default search algorithm (e.g., /auto and DOOMWADDIR)).
static ddstring_t** sessionResourceFileList;
static size_t numSessionResourceFileList;

#ifndef WIN32
extern GETGAMEAPI GetGameAPI;
#endif

// The Game collection.
static de::GameCollection* games;

// The Material collection.
static de::Materials *materials;

// The Texture collection.
static de::Textures* textures;

#ifdef __CLIENT__

D_CMD(CheckForUpdates)
{
    DENG_UNUSED(src); DENG_UNUSED(argc); DENG_UNUSED(argv);

    Con_Message("Checking for available updates...\n");
    Updater_CheckNow(false/* don't notify */);
    return true;
}

D_CMD(CheckForUpdatesAndNotify)
{
    DENG_UNUSED(src); DENG_UNUSED(argc); DENG_UNUSED(argv);

    /// @todo Combine into the same command with CheckForUpdates?
    Con_Message("Checking for available updates...\n");
    Updater_CheckNow(true/* do notify */);
    return true;
}

D_CMD(LastUpdated)
{
    DENG_UNUSED(src); DENG_UNUSED(argc); DENG_UNUSED(argv);

    Updater_PrintLastUpdated();
    return true;
}

D_CMD(ShowUpdateSettings)
{
    DENG_UNUSED(src); DENG_UNUSED(argc); DENG_UNUSED(argv);

    Updater_ShowSettings();
    return true;
}

#endif // __CLIENT__

void DD_CreateResourceClasses()
{
    resourceClasses.push_back(new ResourceClass("RC_PACKAGE",       "Packages"));
    resourceClasses.push_back(new ResourceClass("RC_DEFINITION",    "Defs"));
    resourceClasses.push_back(new ResourceClass("RC_GRAPHIC",       "Graphics"));
    resourceClasses.push_back(new ResourceClass("RC_MODEL",         "Models"));
    resourceClasses.push_back(new ResourceClass("RC_SOUND",         "Sfx"));
    resourceClasses.push_back(new ResourceClass("RC_MUSIC",         "Music"));
    resourceClasses.push_back(new ResourceClass("RC_FONT",          "Fonts"));
}

void DD_ClearResourceClasses()
{
    DENG2_FOR_EACH(ResourceClasses, i, resourceClasses)
    {
        delete *i;
    }
    resourceClasses.clear();
}

ResourceClass& DD_ResourceClassByName(String name)
{
    if(!name.isEmpty())
    {
        DENG2_FOR_EACH_CONST(ResourceClasses, i, resourceClasses)
        {
            ResourceClass& rclass = **i;
            if(!rclass.name().compareWithoutCase(name))
                return rclass;
        }
    }
    return nullResourceClass; // Not found.
}

ResourceClass& DD_ResourceClassById(resourceclassid_t id)
{
    if(id == RC_NULL) return nullResourceClass;
    if(!VALID_RESOURCECLASSID(id))
    {
        QByteArray msg = String("DD_ResourceClassById: Invalid id '%1'").arg(int(id)).toUtf8();
        LegacyCore_FatalError(msg.constData());
    }
    return *resourceClasses[uint(id)];
}

void DD_CreateFileTypes()
{
    FileType* ftype;

    /*
     * Packages types:
     */
    ResourceClass& packageClass = DD_ResourceClassByName("RC_PACKAGE");

    ftype = new ZipFileType();
    ftype->addKnownExtension(".pk3");
    ftype->addKnownExtension(".zip");
    packageClass.addFileType(*ftype);
    fileTypeMap.insert(ftype->name().toLower(), ftype);

    ftype = new WadFileType();
    ftype->addKnownExtension(".wad");
    packageClass.addFileType(*ftype);
    fileTypeMap.insert(ftype->name().toLower(), ftype);

    ftype = new FileType("FT_LMP", RC_PACKAGE); ///< Treat lumps as packages so they are mapped to $App.DataPath.
    ftype->addKnownExtension(".lmp");
    fileTypeMap.insert(ftype->name().toLower(), ftype);

    /*
     * Definition fileTypes:
     */
    ftype = new FileType("FT_DED", RC_DEFINITION);
    ftype->addKnownExtension(".ded");
    DD_ResourceClassByName("RC_DEFINITION").addFileType(*ftype);
    fileTypeMap.insert(ftype->name().toLower(), ftype);

    /*
     * Graphic fileTypes:
     */
    ResourceClass& graphicClass = DD_ResourceClassByName("RC_GRAPHIC");

    ftype = new FileType("FT_PNG", RC_GRAPHIC);
    ftype->addKnownExtension(".png");
    graphicClass.addFileType(*ftype);
    fileTypeMap.insert(ftype->name().toLower(), ftype);

    ftype = new FileType("FT_TGA", RC_GRAPHIC);
    ftype->addKnownExtension(".tga");
    graphicClass.addFileType(*ftype);
    fileTypeMap.insert(ftype->name().toLower(), ftype);

    ftype = new FileType("FT_JPG", RC_GRAPHIC);
    ftype->addKnownExtension(".jpg");
    graphicClass.addFileType(*ftype);
    fileTypeMap.insert(ftype->name().toLower(), ftype);

    ftype = new FileType("FT_PCX", RC_GRAPHIC);
    ftype->addKnownExtension(".pcx");
    graphicClass.addFileType(*ftype);
    fileTypeMap.insert(ftype->name().toLower(), ftype);

    /*
     * Model fileTypes:
     */
    ResourceClass& modelClass = DD_ResourceClassByName("RC_MODEL");

    ftype = new FileType("FT_DMD", RC_MODEL);
    ftype->addKnownExtension(".dmd");
    modelClass.addFileType(*ftype);
    fileTypeMap.insert(ftype->name().toLower(), ftype);

    ftype = new FileType("FT_MD2", RC_MODEL);
    ftype->addKnownExtension(".md2");
    modelClass.addFileType(*ftype);
    fileTypeMap.insert(ftype->name().toLower(), ftype);

    /*
     * Sound fileTypes:
     */
    ftype = new FileType("FT_WAV", RC_SOUND);
    ftype->addKnownExtension(".wav");
    DD_ResourceClassByName("RC_SOUND").addFileType(*ftype);
    fileTypeMap.insert(ftype->name().toLower(), ftype);

    /*
     * Music fileTypes:
     */
    ResourceClass& musicClass = DD_ResourceClassByName("RC_MUSIC");

    ftype = new FileType("FT_OGG", RC_MUSIC);
    ftype->addKnownExtension(".ogg");
    musicClass.addFileType(*ftype);
    fileTypeMap.insert(ftype->name().toLower(), ftype);

    ftype = new FileType("FT_MP3", RC_MUSIC);
    ftype->addKnownExtension(".mp3");
    musicClass.addFileType(*ftype);
    fileTypeMap.insert(ftype->name().toLower(), ftype);

    ftype = new FileType("FT_MOD", RC_MUSIC);
    ftype->addKnownExtension(".mod");
    musicClass.addFileType(*ftype);
    fileTypeMap.insert(ftype->name().toLower(), ftype);

    ftype = new FileType("FT_MID", RC_MUSIC);
    ftype->addKnownExtension(".mid");
    musicClass.addFileType(*ftype);
    fileTypeMap.insert(ftype->name().toLower(), ftype);

    /*
     * Font fileTypes:
     */
    ftype = new FileType("FT_DFN", RC_FONT);
    ftype->addKnownExtension(".dfn");
    DD_ResourceClassByName("RC_FONT").addFileType(*ftype);
    fileTypeMap.insert(ftype->name().toLower(), ftype);

    /*
     * Misc fileTypes:
     */
    ftype = new FileType("FT_DEH", RC_PACKAGE); ///< Treat DeHackEd patches as packages so they are mapped to $App.DataPath.
    ftype->addKnownExtension(".deh");
    fileTypeMap.insert(ftype->name().toLower(), ftype);
}

FileType& DD_FileTypeByName(String name)
{
    if(!name.isEmpty())
    {
        FileTypes::iterator found = fileTypeMap.find(name.toLower());
        if(found != fileTypeMap.end()) return **found;
    }
    return nullFileType; // Not found.
}

FileType& DD_GuessFileTypeFromFileName(String path)
{
    if(!path.isEmpty())
    {
        DENG2_FOR_EACH_CONST(FileTypes, i, fileTypeMap)
        {
            FileType& ftype = **i;
            if(ftype.fileNameIsKnown(path))
                return ftype;
        }
    }
    return nullFileType;
}

FileTypes const& DD_FileTypes()
{
    return fileTypeMap;
}

static void createPackagesScheme()
{
    FS1::Scheme& scheme = App_FileSystem()->createScheme("Packages");

    /*
     * Add default search paths.
     *
     * Note that the order here defines the order in which these paths are searched
     * thus paths must be added in priority order (newer paths have priority).
     */

#ifdef UNIX
    // There may be an iwaddir specified in a system-level config file.
    filename_t fn;
    if(UnixInfo_GetConfigValue("paths", "iwaddir", fn, FILENAME_T_MAXLEN))
    {
        NativePath path = de::App::app().commandLine().startupPath() / fn;
        scheme.addSearchPath(SearchPath(de::Uri::fromNativeDirPath(path), SearchPath::NoDescend));
        LOG_INFO("Using paths.iwaddir: %s") << path.pretty();
    }
#endif

    // Add the path from the DOOMWADDIR environment variable.
    if(!CommandLine_Check("-nodoomwaddir") && getenv("DOOMWADDIR"))
    {
        NativePath path = App::app().commandLine().startupPath() / getenv("DOOMWADDIR");
        scheme.addSearchPath(SearchPath(de::Uri::fromNativeDirPath(path), SearchPath::NoDescend));
        LOG_INFO("Using DOOMWADDIR: %s") << path.pretty();
    }

    // Add any paths from the DOOMWADPATH environment variable.
    if(!CommandLine_Check("-nodoomwadpath") && getenv("DOOMWADPATH"))
    {
#if WIN32
#  define SEP_CHAR      ';'
#else
#  define SEP_CHAR      ':'
#endif

        QStringList allPaths = QString(getenv("DOOMWADPATH")).split(SEP_CHAR, QString::SkipEmptyParts);
        for(int i = allPaths.count(); i--> 0; )
        {
            NativePath path = App::app().commandLine().startupPath() / allPaths[i];
            scheme.addSearchPath(SearchPath(de::Uri::fromNativeDirPath(path), SearchPath::NoDescend));
            LOG_INFO("Using DOOMWADPATH: %s") << path.pretty();
        }

#undef SEP_CHAR
    }

    scheme.addSearchPath(SearchPath(de::Uri("$(App.DataPath)/", RC_NULL), SearchPath::NoDescend));
    scheme.addSearchPath(SearchPath(de::Uri("$(App.DataPath)/$(GamePlugin.Name)/", RC_NULL), SearchPath::NoDescend));
}

void DD_CreateFileSystemSchemes()
{
    int const schemedef_max_searchpaths = 5;
    struct schemedef_s {
        char const* name;
        char const* optOverridePath;
        char const* optFallbackPath;
        FS1::Scheme::Flags flags;
        SearchPath::Flags searchPathFlags;
        /// Priority is right to left.
        char const* searchPaths[schemedef_max_searchpaths];
    } defs[] = {
        { "Defs",         NULL,           NULL,           FS1::Scheme::Flag(0), 0,
            { "$(App.DefsPath)/", "$(App.DefsPath)/$(GamePlugin.Name)/", "$(App.DefsPath)/$(GamePlugin.Name)/$(Game.IdentityKey)/" }
        },
        { "Graphics",     "-gfxdir2",     "-gfxdir",      FS1::Scheme::Flag(0), 0,
            { "$(App.DataPath)/graphics/" }
        },
        { "Models",       "-modeldir2",   "-modeldir",    FS1::Scheme::MappedInPackages, 0,
            { "$(App.DataPath)/$(GamePlugin.Name)/models/", "$(App.DataPath)/$(GamePlugin.Name)/models/$(Game.IdentityKey)/" }
        },
        { "Sfx",          "-sfxdir2",     "-sfxdir",      FS1::Scheme::MappedInPackages, SearchPath::NoDescend,
            { "$(App.DataPath)/$(GamePlugin.Name)/sfx/", "$(App.DataPath)/$(GamePlugin.Name)/sfx/$(Game.IdentityKey)/" }
        },
        { "Music",        "-musdir2",     "-musdir",      FS1::Scheme::MappedInPackages, SearchPath::NoDescend,
            { "$(App.DataPath)/$(GamePlugin.Name)/music/", "$(App.DataPath)/$(GamePlugin.Name)/music/$(Game.IdentityKey)/" }
        },
        { "Textures",     "-texdir2",     "-texdir",      FS1::Scheme::MappedInPackages, SearchPath::NoDescend,
            { "$(App.DataPath)/$(GamePlugin.Name)/textures/", "$(App.DataPath)/$(GamePlugin.Name)/textures/$(Game.IdentityKey)/" }
        },
        { "Flats",        "-flatdir2",    "-flatdir",     FS1::Scheme::MappedInPackages, SearchPath::NoDescend,
            { "$(App.DataPath)/$(GamePlugin.Name)/flats/", "$(App.DataPath)/$(GamePlugin.Name)/flats/$(Game.IdentityKey)/" }
        },
        { "Patches",      "-patdir2",     "-patdir",      FS1::Scheme::MappedInPackages, SearchPath::NoDescend,
            { "$(App.DataPath)/$(GamePlugin.Name)/patches/", "$(App.DataPath)/$(GamePlugin.Name)/patches/$(Game.IdentityKey)/" }
        },
        { "LightMaps",    "-lmdir2",      "-lmdir",       FS1::Scheme::MappedInPackages, 0,
            { "$(App.DataPath)/$(GamePlugin.Name)/lightmaps/" }
        },
        { "Fonts",        "-fontdir2",    "-fontdir",     FS1::Scheme::MappedInPackages, SearchPath::NoDescend,
            { "$(App.DataPath)/fonts/", "$(App.DataPath)/$(GamePlugin.Name)/fonts/", "$(App.DataPath)/$(GamePlugin.Name)/fonts/$(Game.IdentityKey)/" }
        },
        { 0, 0, 0, FS1::Scheme::Flag(0), 0, { 0 } }
    };

    createPackagesScheme();

    // Setup the rest...
    struct schemedef_s const* def = defs;
    for(int i = 0; defs[i].name; ++i, ++def)
    {
        FS1::Scheme& scheme = App_FileSystem()->createScheme(def->name, def->flags);

        int searchPathCount = 0;
        while(def->searchPaths[searchPathCount] && ++searchPathCount < schemedef_max_searchpaths)
        {}

        for(int j = 0; j < searchPathCount; ++j)
        {
            scheme.addSearchPath(SearchPath(de::Uri(def->searchPaths[j], RC_NULL), def->searchPathFlags));
        }

        if(def->optOverridePath && CommandLine_CheckWith(def->optOverridePath, 1))
        {
            NativePath path = NativePath(CommandLine_NextAsPath());
            scheme.addSearchPath(SearchPath(de::Uri::fromNativeDirPath(path), def->searchPathFlags), FS1::OverridePaths);
            path = path / "$(Game.IdentityKey)";
            scheme.addSearchPath(SearchPath(de::Uri::fromNativeDirPath(path), def->searchPathFlags), FS1::OverridePaths);
        }

        if(def->optFallbackPath && CommandLine_CheckWith(def->optFallbackPath, 1))
        {
            NativePath path = NativePath(CommandLine_NextAsPath());
            scheme.addSearchPath(SearchPath(de::Uri::fromNativeDirPath(path), def->searchPathFlags), FS1::FallbackPaths);
        }
    }
}

Textures &App_Textures()
{
    if(!textures) throw Error("App_Textures", "Textures collection not yet initialized");
    return *textures;
}

void DD_CreateTextureSchemes()
{
    Textures &textures = App_Textures();

    /// @note Order here defines the ambigious-URI search order.
    textures.createScheme("Sprites");
    textures.createScheme("Textures");
    textures.createScheme("Flats");
    textures.createScheme("Patches");
    textures.createScheme("System");
    textures.createScheme("Details");
    textures.createScheme("Reflections");
    textures.createScheme("Masks");
    textures.createScheme("ModelSkins");
    textures.createScheme("ModelReflectionSkins");
    textures.createScheme("Lightmaps");
    textures.createScheme("Flaremaps");
}

void DD_ClearRuntimeTextureSchemes()
{
    Textures &textures = App_Textures();

    textures.scheme("Flats").clear();
    textures.scheme("Textures").clear();
    textures.scheme("Patches").clear();
    textures.scheme("Sprites").clear();
    textures.scheme("Details").clear();
    textures.scheme("Reflections").clear();
    textures.scheme("Masks").clear();
    textures.scheme("ModelSkins").clear();
    textures.scheme("ModelReflectionSkins").clear();
    textures.scheme("Lightmaps").clear();
    textures.scheme("Flaremaps").clear();

    GL_PruneTextureVariantSpecifications();
}

void DD_ClearSystemTextureSchemes()
{
    Textures &textures = App_Textures();

    textures.scheme("System").clear();
    GL_PruneTextureVariantSpecifications();
}

Materials &App_Materials()
{
    if(!materials) throw Error("App_Materials", "Materials collection not yet initialized");
    return *materials;
}

void DD_CreateMaterialSchemes()
{
    Materials &materials = App_Materials();

    /// @note Order here defines the ambigious-URI search order.
    materials.createScheme("Sprites");
    materials.createScheme("Textures");
    materials.createScheme("Flats");
    materials.createScheme("System");
}

/**
 * Register the engine commands and variables.
 */
void DD_Register(void)
{
#ifdef __CLIENT__
    C_CMD("update",          "", CheckForUpdates);
    C_CMD("updateandnotify", "", CheckForUpdatesAndNotify);
    C_CMD("updatesettings",  "", ShowUpdateSettings);
    C_CMD("lastupdated",     "", LastUpdated);
#endif

    DD_RegisterLoop();
    F_Register();
    Con_Register();
    DH_Register();
    R_Register();
    S_Register();
#ifdef __CLIENT__
    B_Register(); // for control bindings
    DD_RegisterInput();
    SBE_Register(); // for bias editor
    Rend_Register();
    GL_Register();
    H_Register();
    UI_Register();
    Demo_Register();
    P_ControlRegister();
    I_Register();
#endif
    Net_Register();
    DAM_Register();
    BspBuilder_Register();
    FI_Register();
}

static void addToPathList(ddstring_t*** list, size_t* listSize, const char* rawPath)
{
    ddstring_t* newPath = Str_New();
    DENG_ASSERT(list && listSize && rawPath && rawPath[0]);

    Str_Set(newPath, rawPath);
    F_FixSlashes(newPath, newPath);
    F_ExpandBasePath(newPath, newPath);

    *list = (ddstring_t**) M_Realloc(*list, sizeof(**list) * ++(*listSize));
    (*list)[(*listSize)-1] = newPath;
}

static void parseStartupFilePathsAndAddFiles(const char* pathString)
{
#define ATWSEPS                 ",; \t"

    char* token, *buffer;
    size_t len;

    if(!pathString || !pathString[0]) return;

    len = strlen(pathString);
    buffer = (char*)malloc(len + 1);
    if(!buffer) Con_Error("parseStartupFilePathsAndAddFiles: Failed on allocation of %lu bytes for parse buffer.", (unsigned long) (len+1));

    strcpy(buffer, pathString);
    token = strtok(buffer, ATWSEPS);
    while(token)
    {
        tryLoadFile(de::Uri(token, RC_NULL));
        token = strtok(NULL, ATWSEPS);
    }
    free(buffer);

#undef ATWSEPS
}

static void destroyPathList(ddstring_t*** list, size_t* listSize)
{
    DENG_ASSERT(list && listSize);
    if(*list)
    {
        size_t i;
        for(i = 0; i < *listSize; ++i)
            Str_Delete((*list)[i]);
        M_Free(*list); *list = 0;
    }
    *listSize = 0;
}

boolean DD_GameLoaded(void)
{
    DENG_ASSERT(games);
    return !isNullGame(games->currentGame());
}

void DD_DestroyGames(void)
{
    destroyPathList(&sessionResourceFileList, &numSessionResourceFileList);

    delete games;
}

/**
 * Begin the Doomsday title animation sequence.
 */
void DD_StartTitle(void)
{
#ifdef __CLIENT__
    ddfinale_t fin;
    if(!Def_Get(DD_DEF_FINALE, "background", &fin)) return;

    ddstring_t setupCmds; Str_Init(&setupCmds);

    // Configure the predefined fonts (all normal, variable width).
    char const *fontName = R_ChooseVariableFont(FS_NORMAL, Window_Width(theWindow),
                                                           Window_Height(theWindow));

    for(int i = 1; i <= FIPAGE_NUM_PREDEFINED_FONTS; ++i)
    {
        Str_Appendf(&setupCmds, "prefont %i System:%s\n", i, fontName);
    }

    // Configure the predefined colors.
    for(int i = 1; i <= MIN_OF(NUM_UI_COLORS, FIPAGE_NUM_PREDEFINED_FONTS); ++i)
    {
        ui_color_t* color = UI_Color(i - 1);
        Str_Appendf(&setupCmds, "precolor %i %f %f %f\n", i, color->red, color->green, color->blue);
    }

    titleFinale = FI_Execute2(fin.script, FF_LOCAL, Str_Text(&setupCmds));
    Str_Free(&setupCmds);
#endif
}

/**
 * Find all game data file paths in the auto directory with the extensions
 * wad, lmp, pk3, zip and deh.
 *
 * @param found         List of paths to be populated.
 *
 * @return  Number of paths added to @a found.
 */
static int findAllGameDataPaths(FS1::PathList &found)
{
    static String const extensions[] = {
        "wad", "lmp", "pk3", "zip", "deh",
#ifdef UNIX
        "WAD", "LMP", "PK3", "ZIP", "DEH", // upper case alternatives
#endif
        ""
    };
    int const numFoundSoFar = found.count();
    for(uint extIdx = 0; !extensions[extIdx].isEmpty(); ++extIdx)
    {
        Path pattern = Path("$(App.DataPath)/$(GamePlugin.Name)/auto/*." + extensions[extIdx]);
        App_FileSystem()->findAllPaths(de::Uri(pattern).resolved(), 0, found);
    }
    return found.count() - numFoundSoFar;
}

/**
 * Find and try to load all game data file paths in auto directory.
 *
 * @return Number of new files that were loaded.
 */
static int loadFilesFromDataGameAuto()
{
    FS1::PathList found;
    findAllGameDataPaths(found);

    int numLoaded = 0;
    DENG2_FOR_EACH_CONST(FS1::PathList, i, found)
    {
        // Ignore directories.
        if(i->attrib & A_SUBDIR) continue;

        if(tryLoadFile(de::Uri(i->path, RC_NULL)))
        {
            numLoaded += 1;
        }
    }
    return numLoaded;
}

/**
 * Find and list all game data file paths in the auto directory.
 *
 * @return Number of new files that were added to the list.
 */
static int listFilesFromDataGameAuto(ddstring_t*** list, size_t* listSize)
{
    if(!list || !listSize) return 0;

    FS1::PathList found;
    findAllGameDataPaths(found);

    int numFilesAdded = 0;
    DENG2_FOR_EACH_CONST(FS1::PathList, i, found)
    {
        // Ignore directories.
        if(i->attrib & A_SUBDIR) continue;

        QByteArray foundPath = i->path.toUtf8();
        addToPathList(list, listSize, foundPath.constData());

        numFilesAdded += 1;
    }
    return numFilesAdded;
}

boolean DD_ExchangeGamePluginEntryPoints(pluginid_t pluginId)
{
    if(pluginId != 0)
    {
        // Do the API transfer.
        GETGAMEAPI fptAdr;
        if(!(fptAdr = (GETGAMEAPI) DD_FindEntryPoint(pluginId, "GetGameAPI")))
            return false;
        app.GetGameAPI = fptAdr;
        DD_InitAPI();
        Def_GetGameClasses();
    }
    else
    {
        app.GetGameAPI = 0;
        DD_InitAPI();
        Def_GetGameClasses();
    }
    return true;
}

static void loadResource(Manifest& record)
{
    DENG_ASSERT(record.resourceClass() == RC_PACKAGE);

    de::Uri path = de::Uri(record.resolvedPath(false/*do not locate resource*/), RC_NULL);
    if(path.isEmpty()) return;

    if(de::File1* file = tryLoadFile(path, 0/*base offset*/))
    {
        // Mark this as an original game resource.
        file->setCustom(false);

        // Print the 'CRC' number of IWADs, so they can be identified.
        if(Wad* wad = dynamic_cast<Wad*>(file))
        {
            Con_Message("  IWAD identification: %08x\n", wad->calculateCRC());
        }
    }
}

typedef struct {
    /// @c true iff caller (i.e., DD_ChangeGame) initiated busy mode.
    boolean initiatedBusyMode;
} ddgamechange_paramaters_t;

static int DD_BeginGameChangeWorker(void* parameters)
{
    ddgamechange_paramaters_t* p = (ddgamechange_paramaters_t*)parameters;
    DENG_ASSERT(p);

    P_InitMapUpdate();
    P_InitMapEntityDefs();

    if(p->initiatedBusyMode)
        Con_SetProgress(100);

    DAM_Init();

    if(p->initiatedBusyMode)
    {
        Con_SetProgress(200);
        BusyMode_WorkerEnd();
    }
    return 0;
}

static int DD_LoadGameStartupResourcesWorker(void* parameters)
{
    ddgamechange_paramaters_t* p = (ddgamechange_paramaters_t*)parameters;
    DENG_ASSERT(p);

    // Reset file Ids so previously seen files can be processed again.
    App_FileSystem()->resetFileIds();
    initPathMappings();
    App_FileSystem()->resetAllSchemes();

    if(p->initiatedBusyMode)
        Con_SetProgress(50);

    if(DD_GameLoaded())
    {
        // Create default Auto mappings in the runtime directory.

        // Data class resources.
        App_FileSystem()->addPathMapping("auto/", de::Uri("$(App.DataPath)/$(GamePlugin.Name)/auto/", RC_NULL).resolved());

        // Definition class resources.
        App_FileSystem()->addPathMapping("auto/", de::Uri("$(App.DefsPath)/$(GamePlugin.Name)/auto/", RC_NULL).resolved());
    }

    /**
     * Open all the files, load headers, count lumps, etc, etc...
     * @note  Duplicate processing of the same file is automatically guarded
     *        against by the virtual file system layer.
     */
    Con_Message("Loading game resources%s\n", verbose >= 1? ":" : "...");

    de::Game::Manifests const& gameManifests = games->currentGame().manifests();
    int const numPackages = gameManifests.count(RC_PACKAGE);
    int packageIdx = 0;
    for(de::Game::Manifests::const_iterator i = gameManifests.find(RC_PACKAGE);
        i != gameManifests.end() && i.key() == RC_PACKAGE; ++i, ++packageIdx)
    {
        Manifest& record = **i;
        loadResource(record);

        // Update our progress.
        if(p->initiatedBusyMode)
        {
            Con_SetProgress((packageIdx + 1) * (200 - 50) / numPackages - 1);
        }
    }

    if(p->initiatedBusyMode)
    {
        Con_SetProgress(200);
        BusyMode_WorkerEnd();
    }
    return 0;
}

static int addListFiles(ddstring_t*** list, size_t* listSize, FileType const& ftype)
{
    size_t i;
    int count = 0;
    if(!list || !listSize) return 0;
    for(i = 0; i < *listSize; ++i)
    {
        if(&ftype != &DD_GuessFileTypeFromFileName(Str_Text((*list)[i]))) continue;
        if(tryLoadFile(de::Uri(Str_Text((*list)[i]), RC_NULL)))
        {
            count += 1;
        }
    }
    return count;
}

/**
 * (Re-)Initialize the VFS path mappings.
 */
static void initPathMappings()
{
    App_FileSystem()->clearPathMappings();

    if(DD_IsShuttingDown()) return;

    // Create virtual directory mappings by processing all -vdmap options.
    int argC = CommandLine_Count();
    for(int i = 0; i < argC; ++i)
    {
        if(strnicmp("-vdmap", CommandLine_At(i), 6)) continue;

        if(i < argC - 1 && !CommandLine_IsOption(i + 1) && !CommandLine_IsOption(i + 2))
        {
            String source      = NativePath(CommandLine_PathAt(i + 1)).expand().withSeparators('/');
            String destination = NativePath(CommandLine_PathAt(i + 2)).expand().withSeparators('/');
            App_FileSystem()->addPathMapping(source, destination);
            i += 2;
        }
    }
}

/// Skip all whitespace except newlines.
static inline char const* skipSpace(char const* ptr)
{
    DENG_ASSERT(ptr);
    while(*ptr && *ptr != '\n' && isspace(*ptr))
    { ptr++; }
    return ptr;
}

static bool parsePathLumpMapping(lumpname_t lumpName, ddstring_t* path, char const* buffer)
{
    DENG_ASSERT(lumpName && path);

    // Find the start of the lump name.
    char const* ptr = skipSpace(buffer);

    // Just whitespace?
    if(!*ptr || *ptr == '\n') return false;

    // Find the end of the lump name.
    char const* end = (char const*)M_FindWhite((char*)ptr);
    if(!*end || *end == '\n') return false;

    size_t len = end - ptr;
    // Invalid lump name?
    if(len > 8) return false;

    memset(lumpName, 0, LUMPNAME_T_MAXLEN);
    strncpy(lumpName, ptr, len);
    strupr(lumpName);

    // Find the start of the file path.
    ptr = skipSpace(end);
    if(!*ptr || *ptr == '\n') return false; // Missing file path.

    // We're at the file path.
    Str_Set(path, ptr);
    // Get rid of any extra whitespace on the end.
    Str_StripRight(path);
    F_FixSlashes(path, path);
    return true;
}

/**
 * <pre> LUMPNAM0 \\Path\\In\\The\\Base.ext
 * LUMPNAM1 Path\\In\\The\\RuntimeDir.ext
 *  :</pre>
 */
static bool parsePathLumpMappings(char const* buffer)
{
    DENG_ASSERT(buffer);

    bool successful = false;
    ddstring_t path; Str_Init(&path);
    ddstring_t line; Str_Init(&line);

    char const* ch = buffer;
    lumpname_t lumpName;
    do
    {
        ch = Str_GetLine(&line, ch);
        if(!parsePathLumpMapping(lumpName, &path, Str_Text(&line)))
        {
            // Failure parsing the mapping.
            // Ignore errors in individual mappings and continue parsing.
            //goto parseEnded;
        }
        else
        {
            String destination = NativePath(Str_Text(&path)).expand().withSeparators('/');
            App_FileSystem()->addPathLumpMapping(lumpName, destination);
        }
    } while(*ch);

    // Success.
    successful = true;

//parseEnded:
    Str_Free(&line);
    Str_Free(&path);
    return successful;
}

/**
 * (Re-)Initialize the path => lump mappings.
 * @note Should be called after WADs have been processed.
 */
static void initPathLumpMappings()
{
    // Free old paths, if any.
    App_FileSystem()->clearPathLumpMappings();

    if(DD_IsShuttingDown()) return;

    size_t bufSize = 0;
    uint8_t* buf = NULL;

    // Add the contents of all DD_DIREC lumps.
    DENG2_FOR_EACH_CONST(LumpIndex::Lumps, i, App_FileSystem()->nameIndex().lumps())
    {
        de::File1& lump = **i;
        FileInfo const& lumpInfo = lump.info();

        if(!lump.name().beginsWith("DD_DIREC", Qt::CaseInsensitive)) continue;

        // Make a copy of it so we can ensure it ends in a null.
        if(bufSize < lumpInfo.size + 1)
        {
            bufSize = lumpInfo.size + 1;
            buf = (uint8_t*) M_Realloc(buf, bufSize);
            if(!buf) Con_Error("initPathLumpMappings: Failed on (re)allocation of %lu bytes for temporary read buffer.", (unsigned long) bufSize);
        }

        lump.read(buf, 0, lumpInfo.size);
        buf[lumpInfo.size] = 0;
        parsePathLumpMappings(reinterpret_cast<char const*>(buf));
    }

    if(buf) M_Free(buf);
}

static int DD_LoadAddonResourcesWorker(void* parameters)
{
    ddgamechange_paramaters_t* p = (ddgamechange_paramaters_t*)parameters;
    DENG_ASSERT(p);

    /**
     * Add additional game-startup files.
     * @note These must take precedence over Auto but not game-resource files.
     */
    if(startupFiles && startupFiles[0])
        parseStartupFilePathsAndAddFiles(startupFiles);

    if(p->initiatedBusyMode)
        Con_SetProgress(50);

    if(DD_GameLoaded())
    {
        /**
         * Phase 3: Add real files from the Auto directory.
         * First ZIPs then WADs (they may contain WAD files).
         */
        listFilesFromDataGameAuto(&sessionResourceFileList, &numSessionResourceFileList);
        if(numSessionResourceFileList > 0)
        {
            addListFiles(&sessionResourceFileList, &numSessionResourceFileList, DD_FileTypeByName("FT_ZIP"));

            addListFiles(&sessionResourceFileList, &numSessionResourceFileList, DD_FileTypeByName("FT_WAD"));
        }

        // Final autoload round.
        DD_AutoLoad();
    }

    if(p->initiatedBusyMode)
        Con_SetProgress(180);

    initPathLumpMappings();

    // Re-initialize the resource locator as there are now new resources to be found
    // on existing search paths (probably that is).
    App_FileSystem()->resetAllSchemes();

    if(p->initiatedBusyMode)
    {
        Con_SetProgress(200);
        BusyMode_WorkerEnd();
    }
    return 0;
}

static int DD_ActivateGameWorker(void* parameters)
{
    ddgamechange_paramaters_t* p = (ddgamechange_paramaters_t*)parameters;
    uint i;
    DENG_ASSERT(p);

    // Texture resources are located now, prior to initializing the game.
    R_InitCompositeTextures();
    R_InitFlatTextures();
    R_InitSpriteTextures();
    App_Textures().scheme("Lightmaps").clear();
    App_Textures().scheme("Flaremaps").clear();

    if(p->initiatedBusyMode)
        Con_SetProgress(50);

    // Now that resources have been located we can begin to initialize the game.
    if(DD_GameLoaded() && gx.PreInit)
    {
        DENG_ASSERT(games->currentGame().pluginId() != 0);

        DD_SetActivePluginId(games->currentGame().pluginId());
        gx.PreInit(games->id(games->currentGame()));
        DD_SetActivePluginId(0);
    }

    if(p->initiatedBusyMode)
        Con_SetProgress(100);

    /**
     * Parse the game's main config file.
     * If a custom top-level config is specified; let it override.
     */
    { ddstring_t const* configFileName = 0;
    ddstring_t tmp;
    if(CommandLine_CheckWith("-config", 1))
    {
        Str_Init(&tmp); Str_Set(&tmp, CommandLine_Next());
        F_FixSlashes(&tmp, &tmp);
        configFileName = &tmp;
    }
    else
    {
        configFileName = games->currentGame().mainConfig();
    }

    Con_Message("Parsing primary config \"%s\"...\n", F_PrettyPath(Str_Text(configFileName)));
    Con_ParseCommands2(Str_Text(configFileName), CPCF_SET_DEFAULT | CPCF_ALLOW_SAVE_STATE);
    if(configFileName == &tmp)
        Str_Free(&tmp);
    }

#ifdef __CLIENT__
    if(DD_GameLoaded())
    {
        // Apply default control bindings for this game.
        B_BindGameDefaults();

        // Read bindings for this game and merge with the working set.
        Con_ParseCommands2(Str_Text(games->currentGame().bindingConfig()), CPCF_ALLOW_SAVE_BINDINGS);
    }
#endif

    if(p->initiatedBusyMode)
        Con_SetProgress(120);

    Def_Read();

    if(p->initiatedBusyMode)
        Con_SetProgress(130);

    R_InitSprites(); // Fully initialize sprites.
    Models_Init();

    Def_PostInit();

    DD_ReadGameHelp();

    // Re-init to update the title, background etc.
    Rend_ConsoleInit();

    // Reset the tictimer so than any fractional accumulation is not added to
    // the tic/game timer of the newly-loaded game.
    gameTime = 0;
    DD_ResetTimer();

    // Make sure that the next frame does not use a filtered viewer.
    R_ResetViewer();

    // Invalidate old cmds and init player values.
    for(i = 0; i < DDMAXPLAYERS; ++i)
    {
        player_t* plr = &ddPlayers[i];

        plr->extraLight = plr->targetExtraLight = 0;
        plr->extraLightCounter = 0;
    }

    if(gx.PostInit)
    {
        DD_SetActivePluginId(games->currentGame().pluginId());
        gx.PostInit();
        DD_SetActivePluginId(0);
    }

    if(p->initiatedBusyMode)
    {
        Con_SetProgress(200);
        BusyMode_WorkerEnd();
    }

    return 0;
}

de::GameCollection &App_GameCollection()
{
    DENG2_ASSERT(games != 0);
    return *games;
}

de::Game *App_CurrentGame()
{
    if(!games) return 0;
    return &games->currentGame();
}

static void populateGameInfo(GameInfo& info, de::Game& game)
{
    info.identityKey = Str_Text(game.identityKey());
    info.title       = Str_Text(game.title());
    info.author      = Str_Text(game.author());
}

/// @note Part of the Doomsday public API.
boolean DD_GameInfo(GameInfo* info)
{
    if(!info)
    {
#if _DEBUG
        Con_Message("Warning: DD_GameInfo: Received invalid info (=NULL), ignoring.");
#endif
        return false;
    }

    memset(info, 0, sizeof(*info));

    if(DD_GameLoaded())
    {
        populateGameInfo(*info, games->currentGame());
        return true;
    }

#if _DEBUG
    Con_Message("DD_GameInfo: Warning, no game currently loaded - returning false.\n");
#endif
    return false;
}

/// @note Part of the Doomsday public API.
void DD_AddGameResource(gameid_t gameId, resourceclassid_t classId, int rflags,
    char const* names, void* params)
{
    DENG_ASSERT(games);

    if(!VALID_RESOURCECLASSID(classId)) Con_Error("DD_AddGameResource: Unknown resource class %i.", (int)classId);
    if(!names || !names[0]) Con_Error("DD_AddGameResource: Invalid name argument.");

    // Construct and attach the new resource record.
    de::Game& game = games->byId(gameId);
    Manifest* record = new Manifest(classId, rflags);
    game.addManifest(*record);

    // Add the name list to the resource record.
    QStringList nameList = String(names).split(";", QString::SkipEmptyParts);
    DENG2_FOR_EACH_CONST(QStringList, i, nameList)
    {
        record->addName(*i);
    }

    if(params && classId == RC_PACKAGE)
    {
        // Add the identityKey list to the resource record.
        QStringList idKeys = String((char const*) params).split(";", QString::SkipEmptyParts);
        DENG2_FOR_EACH_CONST(QStringList, i, idKeys)
        {
            record->addIdentityKey(*i);
        }
    }
}

/// @note Part of the Doomsday public API.
gameid_t DD_DefineGame(GameDef const* def)
{
    if(!def)
    {
#if _DEBUG
        Con_Message("Warning: DD_DefineGame: Received invalid GameDef (=NULL), ignoring.");
#endif
        return 0; // Invalid id.
    }

    // Game mode identity keys must be unique. Ensure that is the case.
    DENG_ASSERT(games);
    try
    {
        /*de::Game& game =*/ games->byIdentityKey(def->identityKey);
#if _DEBUG
        Con_Message("Warning: DD_DefineGame: Failed adding game \"%s\", identity key '%s' already in use, ignoring.\n", def->defaultTitle, def->identityKey);
#endif
        return 0; // Invalid id.
    }
    catch(const de::GameCollection::NotFoundError&)
    {} // Ignore the error.

    de::Game* game = de::Game::fromDef(*def);
    if(!game) return 0; // Invalid def.

    // Add this game to our records.
    game->setPluginId(DD_ActivePluginId());
    games->add(*game);
    return games->id(*game);
}

/// @note Part of the Doomsday public API.
gameid_t DD_GameIdForKey(const char* identityKey)
{
    DENG_ASSERT(games);
    try
    {
        return games->id(games->byIdentityKey(identityKey));
    }
    catch(const de::GameCollection::NotFoundError&)
    {
        DEBUG_Message(("Warning: DD_GameIdForKey: Game \"%s\" not defined.\n", identityKey));
    }
    return 0; // Invalid id.
}

/**
 * Switch to/activate the specified game.
 */
bool DD_ChangeGame(de::Game& game, bool allowReload = false)
{
    bool isReload = false;

    // Ignore attempts to re-load the current game?
    if(games->isCurrentGame(game))
    {
        if(!allowReload)
        {
            if(DD_GameLoaded())
                Con_Message("%s (%s) - already loaded.\n", Str_Text(game.title()), Str_Text(game.identityKey()));
            return true;
        }
        // We are re-loading.
        isReload = true;
    }

    // Quit netGame if one is in progress.
    if(netGame)
        Con_Execute(CMDS_DDAY, isServer ? "net server close" : "net disconnect", true, false);

    S_Reset();

#ifdef __CLIENT__
    Demo_StopPlayback();

    GL_PurgeDeferredTasks();
    GL_ResetTextureManager();
    GL_SetFilter(false);
#endif

    // If a game is presently loaded; unload it.
    if(DD_GameLoaded())
    {
        if(gx.Shutdown)
            gx.Shutdown();
        Con_SaveDefaults();

#ifdef __CLIENT__
        LO_Clear();
        R_DestroyObjlinkBlockmap();
        P_ControlShutdown();

        Con_Execute(CMDS_DDAY, "clearbindings", true, false);
        B_BindDefaults();
        B_InitialContextActivations();
#endif
        R_ClearAnimGroups();

        for(uint i = 0; i < DDMAXPLAYERS; ++i)
        {
            player_t* plr = &ddPlayers[i];
            ddplayer_t* ddpl = &plr->shared;

            // Mobjs go down with the map.
            ddpl->mo = 0;
            // States have changed, the states are unknown.
            ddpl->pSprites[0].statePtr = ddpl->pSprites[1].statePtr = 0;

            //ddpl->inGame = false;
            ddpl->flags &= ~DDPF_CAMERA;

            ddpl->fixedColorMap = 0;
            ddpl->extraLight = 0;
        }

        // If a map was loaded; unload it.
        if(theMap)
        {
            GameMap_ClMobjReset(theMap);
        }
        // Clear player data, too, since we just lost all clmobjs.
        Cl_InitPlayers();

        P_SetCurrentMap(0);
        Z_FreeTags(PU_GAMESTATIC, PU_PURGELEVEL - 1);

        P_ShutdownMapEntityDefs();

        R_ShutdownSvgs();
        R_DestroyColorPalettes();

        Fonts_ClearRuntime();
        DD_ClearRuntimeTextureSchemes();

        Sfx_InitLogical();

        /// @todo Why is this being done here?
        if(theMap)
        {
            GameMap_InitThinkerLists(theMap, 0x1|0x2);
        }

        Con_ClearDatabases();

        { // Tell the plugin it is being unloaded.
            void* unloader = DD_FindEntryPoint(games->currentGame().pluginId(), "DP_Unload");
            DEBUG_Message(("DD_ChangeGame: Calling DP_Unload (%p)\n", unloader));
            DD_SetActivePluginId(games->currentGame().pluginId());
            if(unloader) ((pluginfunc_t)unloader)();
            DD_SetActivePluginId(0);
        }

        // The current game is now the special "null-game".
        games->setCurrentGame(games->nullGame());

        Con_InitDatabases();
        DD_Register();

#ifdef __CLIENT__
        I_InitVirtualInputDevices();
#endif

        R_InitSvgs();
        R_InitViewWindow();

        App_FileSystem()->unloadAllNonStartupFiles();

        // Reset file IDs so previously seen files can be processed again.
        /// @todo this releases the IDs of startup files too but given the
        /// only startup file is doomsday.pk3 which we never attempt to load
        /// again post engine startup, this isn't an immediate problem.
        App_FileSystem()->resetFileIds();

        // Update the dir/WAD translations.
        initPathLumpMappings();
        initPathMappings();

        App_FileSystem()->resetAllSchemes();
    }

    FI_Shutdown();
    titleFinale = 0; // If the title finale was in progress it isn't now.

    /// @todo Material collection should not be destroyed during a reload.
    DENG_ASSERT(materials);
    delete materials; materials = 0;

    VERBOSE(
        if(!isNullGame(game))
        {
            Con_Message("Selecting game '%s'...\n", Str_Text(game.identityKey()));
        }
        else if(!isReload)
        {
            Con_Message("Unloaded game.\n");
        }
    )

    Library_ReleaseGames();

#ifdef __CLIENT__
    char buf[256];
    DD_ComposeMainWindowTitle(buf);
    Window_SetTitle(theWindow, buf);
#endif

    if(!DD_IsShuttingDown())
    {
        // Re-initialize subsystems needed even when in ringzero.
        if(!DD_ExchangeGamePluginEntryPoints(game.pluginId()))
        {
            Con_Message("Warning: DD_ChangeGame: Failed exchanging entrypoints with plugin %i, aborting.\n", (int)game.pluginId());
            return false;
        }

        DENG_ASSERT(!materials);
        materials = new Materials();
        DD_CreateMaterialSchemes();

        FI_Init();
    }

    // This is now the current game.
    games->setCurrentGame(game);

#ifdef __CLIENT__
    DD_ComposeMainWindowTitle(buf);
    Window_SetTitle(theWindow, buf);
#endif

    /**
     * If we aren't shutting down then we are either loading a game or switching
     * to ringzero (the current game will have already been unloaded).
     */
    if(!DD_IsShuttingDown())
    {
        /**
         * The bulk of this we can do in busy mode unless we are already busy
         * (which can happen if a fatal error occurs during game load and we must
         * shutdown immediately; Sys_Shutdown will call back to load the special
         * "null-game" game).
         */
        const int busyMode = BUSYF_PROGRESS_BAR | (verbose? BUSYF_CONSOLE_OUTPUT : 0);
        ddgamechange_paramaters_t p;
        BusyTask gameChangeTasks[] = {
            // Phase 1: Initialization.
            { DD_BeginGameChangeWorker,          &p, busyMode, "Loading game...",   200, 0.0f, 0.1f, 0 },

            // Phase 2: Loading "startup" resources.
            { DD_LoadGameStartupResourcesWorker, &p, busyMode, NULL,                200, 0.1f, 0.3f, 0 },

            // Phase 3: Loading "addon" resources.
            { DD_LoadAddonResourcesWorker,       &p, busyMode, "Loading addons...", 200, 0.3f, 0.7f, 0 },

            // Phase 4: Game activation.
            { DD_ActivateGameWorker,             &p, busyMode, "Starting game...",  200, 0.7f, 1.0f, 0 }
        };

        p.initiatedBusyMode = !BusyMode_Active();

        if(DD_GameLoaded())
        {
            // Tell the plugin it is being loaded.
            /// @todo Must this be done in the main thread?
            void* loader = DD_FindEntryPoint(games->currentGame().pluginId(), "DP_Load");
            DEBUG_Message(("DD_ChangeGame: Calling DP_Load (%p)\n", loader));
            DD_SetActivePluginId(games->currentGame().pluginId());
            if(loader) ((pluginfunc_t)loader)();
            DD_SetActivePluginId(0);
        }

        /// @todo Kludge: Use more appropriate task names when unloading a game.
        if(isNullGame(game))
        {
            gameChangeTasks[0].name = "Unloading game...";
            gameChangeTasks[3].name = "Switching to ringzero...";
        }
        // kludge end

        BusyMode_RunTasks(gameChangeTasks, sizeof(gameChangeTasks)/sizeof(gameChangeTasks[0]));

#ifdef __CLIENT__
        // Process any GL-related tasks we couldn't while Busy.
        Rend_ParticleLoadExtraTextures();
#endif

        if(DD_GameLoaded())
        {
            de::Game::printBanner(games->currentGame());
        }
        else
        {
            // Lets play a nice title animation.
            DD_StartTitle();
        }
    }

    DENG_ASSERT(DD_ActivePluginId() == 0);

#ifdef __CLIENT__
    /**
     * Clear any input events we may have accumulated during this process.
     * @note Only necessary here because we might not have been able to use
     *       busy mode (which would normally do this for us on end).
     */
    DD_ClearEvents();
#endif
    return true;
}

boolean DD_IsShuttingDown(void)
{
    return Sys_IsShuttingDown();
}

/**
 * Looks for new files to autoload from the auto-load data directory.
 */
static void DD_AutoLoad(void)
{
    /**
     * Keep loading files if any are found because virtual files may now
     * exist in the auto-load directory.
     */
    int numNewFiles;
    while((numNewFiles = loadFilesFromDataGameAuto()) > 0)
    {
        VERBOSE( Con_Message("Autoload round completed with %i new files.\n", numNewFiles) );
    }
}

/**
 * Attempt to determine which game is to be played.
 *
 * @todo Logic here could be much more elaborate but is it necessary?
 */
de::Game* DD_AutoselectGame(void)
{
    if(CommandLine_CheckWith("-game", 1))
    {
        char const* identityKey = CommandLine_Next();
        try
        {
            de::Game& game = games->byIdentityKey(identityKey);
            if(game.allStartupFilesFound())
            {
                return &game;
            }
        }
        catch(const de::GameCollection::NotFoundError&)
        {} // Ignore the error.
    }

    // If but one lonely game; select it.
    if(games->numPlayable() == 1)
    {
        return games->firstPlayable();
    }

    // We don't know what to do.
    return NULL;
}

int DD_EarlyInit(void)
{
    // Determine the requested degree of verbosity.
    verbose = CommandLine_Exists("-verbose");

#ifdef __SERVER__
    isDedicated = true;
#else
    isDedicated = false;
#endif

    // Bring the console online as soon as we can.
    DD_ConsoleInit();

    Con_InitDatabases();

    // Register the engine's console commands and variables.
    DD_Register();

#ifdef __CLIENT__
    // Bring the window manager online.
    Sys_InitWindowManager();
#endif

    // Instantiate the Games collection.
    games = new de::GameCollection();

    return true;
}

/**
 * This gets called when the main window is ready for GL init. The application
 * event loop is already running.
 */
void DD_FinishInitializationAfterWindowReady(void)
{
#ifdef __CLIENT__
#ifdef WIN32
    // Now we can get the color transfer table as the window is available.
    DisplayMode_SaveOriginalColorTransfer();
#endif
    if(!Sys_GLInitialize())
    {
        Con_Error("Error initializing OpenGL.\n");
    }
    else
    {
        char buf[256];
        DD_ComposeMainWindowTitle(buf);
        Window_SetTitle(theWindow, buf);
    }
#endif

    // Now we can start executing the engine's main loop.
    LegacyCore_SetLoopFunc(DD_GameLoopCallback);

    // Initialize engine subsystems and initial state.
    if(!DD_Init())
    {
        exit(2); // Cannot continue...
        return;
    }

#ifdef __CLIENT__
    // Start drawing with the game loop drawer.
    Window_SetDrawFunc(Window_Main(), DD_GameLoopDrawer);
#endif
}

/**
 * Engine initialization. After completed, the game loop is ready to be started.
 * Called from the app entrypoint function.
 *
 * @return  @c true on success, @c false if an error occurred.
 */
boolean DD_Init(void)
{
#ifdef _DEBUG
    // Type size check.
    {
        void* ptr = 0;
        int32_t int32 = 0;
        int16_t int16 = 0;
        float float32 = 0;

        DENG_UNUSED(ptr);
        DENG_UNUSED(int32);
        DENG_UNUSED(int16);
        DENG_UNUSED(float32);

        ASSERT_32BIT(int32);
        ASSERT_16BIT(int16);
        ASSERT_32BIT(float32);
#ifdef __64BIT__
        ASSERT_64BIT(ptr);
        ASSERT_64BIT(int64_t);
#else
        ASSERT_NOT_64BIT(ptr);
#endif
    }
#endif

#ifdef __CLIENT__
    if(!GL_EarlyInit())
    {
        Sys_CriticalMessage("GL_EarlyInit() failed.");
        return false;
    }
#endif

    // Initialize the subsystems needed prior to entering busy mode for the first time.
    Sys_Init();
    DD_CreateResourceClasses();
    DD_CreateFileTypes();
    F_Init();
    DD_CreateFileSystemSchemes();

    Fonts_Init();
    FR_Init();

#ifdef __CLIENT__
    DD_InitInput();
#endif

    // Enter busy mode until startup complete.
    Con_InitProgress2(200, 0, .25f); // First half.
    BusyMode_RunNewTaskWithName(BUSYF_NO_UPLOADS | BUSYF_STARTUP | BUSYF_PROGRESS_BAR | (verbose? BUSYF_CONSOLE_OUTPUT : 0),
                                DD_StartupWorker, 0, "Starting up...");

    // Engine initialization is complete. Now finish up with the GL.
#ifdef __CLIENT__
    GL_Init();
    GL_InitRefresh();
#endif

    // Do deferred uploads.
    Con_InitProgress2(200, .25f, .25f); // Stop here for a while.
    BusyMode_RunNewTaskWithName(BUSYF_STARTUP | BUSYF_PROGRESS_BAR | (verbose? BUSYF_CONSOLE_OUTPUT : 0),
                                DD_DummyWorker, 0, "Buffering...");

    // Add resource paths specified using -iwad on the command line.
    FS1::Scheme& scheme = App_FileSystem()->scheme(DD_ResourceClassByName("RC_PACKAGE").defaultScheme());
    for(int p = 0; p < CommandLine_Count(); ++p)
    {
        if(!CommandLine_IsMatchingAlias("-iwad", CommandLine_At(p)))
            continue;

        while(++p != CommandLine_Count() && !CommandLine_IsOption(p))
        {
            /// @todo Do not add these as search paths, publish them directly to
            ///       the "Packages" scheme.

            // CommandLine_PathAt() always returns an absolute path.
            directory_t* dir = Dir_FromText(CommandLine_PathAt(p));
            de::Uri uri = de::Uri::fromNativeDirPath(Dir_Path(dir), RC_PACKAGE);

            LOG_DEBUG("User supplied IWAD path: \"%s\"") << Dir_Path(dir);

            scheme.addSearchPath(SearchPath(uri, SearchPath::NoDescend));

            Dir_Delete(dir);
        }

        p--;/* For ArgIsOption(p) necessary, for p==Argc() harmless */
    }

    // Try to locate all required data files for all registered games.
    Con_InitProgress2(200, .25f, 1); // Second half.
    games->locateAllResources();

    /*
    // Unless we reenter busy-mode due to automatic game selection, we won't be
    // drawing anything further until DD_GameLoop; so lets clean up.
    if(!novideo)
    {
        glClear(GL_COLOR_BUFFER_BIT);
        GL_DoUpdate();
    }
    */

    // Attempt automatic game selection.
    if(!CommandLine_Exists("-noautoselect"))
    {
        de::Game* game = DD_AutoselectGame();

        if(game)
        {
            // An implicit game session has been defined.
            int p;

            // Add all resources specified using -file options on the command line
            // to the list for this session.
            for(p = 0; p < CommandLine_Count(); ++p)
            {
                if(!CommandLine_IsMatchingAlias("-file", CommandLine_At(p))) continue;

                while(++p != CommandLine_Count() && !CommandLine_IsOption(p))
                {
                    addToPathList(&sessionResourceFileList, &numSessionResourceFileList, CommandLine_PathAt(p));
                }

                p--;/* For ArgIsOption(p) necessary, for p==Argc() harmless */
            }

            // Begin the game session.
            DD_ChangeGame(*game);

            // We do not want to load these resources again on next game change.
            destroyPathList(&sessionResourceFileList, &numSessionResourceFileList);
        }
    }

    initPathLumpMappings();

    // Re-initialize the filesystem subspace schemess as there are now new
    // resources to be found on existing search paths (probably that is).
    App_FileSystem()->resetAllSchemes();

    // One-time execution of various command line features available during startup.
    if(CommandLine_CheckWith("-dumplump", 1))
    {
        String name = CommandLine_Next();
        lumpnum_t lumpNum = App_FileSystem()->lumpNumForName(name);
        if(lumpNum >= 0)
        {
            F_DumpLump(lumpNum);
        }
        else
        {
            Con_Message("Warning: Cannot dump unknown lump \"%s\", ignoring.\n", name.toAscii().constData());
        }
    }

    if(CommandLine_Check("-dumpwaddir"))
    {
        Con_Executef(CMDS_CMDLINE, false, "listlumps");
    }

    // Try to load the autoexec file. This is done here to make sure everything is
    // initialized: the user can do here anything that s/he'd be able to do in-game
    // provided a game was loaded during startup.
    Con_ParseCommands("autoexec.cfg");

    // Read additional config files that should be processed post engine init.
    if(CommandLine_CheckWith("-parse", 1))
    {
        uint startTime;
        Con_Message("Parsing additional (pre-init) config files:\n");
        startTime = Timer_RealMilliseconds();
        for(;;)
        {
            const char* arg = CommandLine_Next();
            if(!arg || arg[0] == '-') break;

            Con_Message("  Processing \"%s\"...\n", F_PrettyPath(arg));
            Con_ParseCommands(arg);
        }
        VERBOSE( Con_Message("  Done in %.2f seconds.\n", (Timer_RealMilliseconds() - startTime) / 1000.0f) );
    }

    // A console command on the command line?
    { int p;
    for(p = 1; p < CommandLine_Count() - 1; p++)
    {
        if(stricmp(CommandLine_At(p), "-command") && stricmp(CommandLine_At(p), "-cmd"))
            continue;

        for(++p; p < CommandLine_Count(); p++)
        {
            const char* arg = CommandLine_At(p);

            if(arg[0] == '-')
            {
                p--;
                break;
            }
            Con_Execute(CMDS_CMDLINE, arg, false, false);
        }
    }}

    /**
     * One-time execution of network commands on the command line.
     * Commands are only executed if we have loaded a game during startup.
     */
    if(DD_GameLoaded())
    {
        // Client connection command.
        if(CommandLine_CheckWith("-connect", 1))
            Con_Executef(CMDS_CMDLINE, false, "connect %s", CommandLine_Next());

        // Incoming TCP port.
        if(CommandLine_CheckWith("-port", 1))
            Con_Executef(CMDS_CMDLINE, false, "net-ip-port %s", CommandLine_Next());

        // Server start command.
        // (shortcut for -command "net init tcpip; net server start").
#ifdef __SERVER__
        if(!N_InitService(true))
            Con_Message("Can't start server: network init failed.\n");
        else
            Con_Executef(CMDS_CMDLINE, false, "net server start");
#endif
    }
    else
    {
        // No game loaded.
        // Lets get most of everything else initialized.
        // Reset file IDs so previously seen files can be processed again.
        App_FileSystem()->resetFileIds();
        initPathLumpMappings();
        initPathMappings();
        App_FileSystem()->resetAllSchemes();

        R_InitCompositeTextures();
        R_InitFlatTextures();
        R_InitSpriteTextures();
        App_Textures().scheme("Lightmaps").clear();
        App_Textures().scheme("Flaremaps").clear();

        Def_Read();

        R_InitSprites();
        Models_Init();

        Def_PostInit();

        // Lets play a nice title animation.
        DD_StartTitle();

        // We'll open the console and print a list of the known games too.
        Con_Execute(CMDS_DDAY, "conopen", true, false);
        if(!CommandLine_Exists("-noautoselect"))
            Con_Message("Automatic game selection failed.\n");
        Con_Execute(CMDS_DDAY, "listgames", false, false);
    }

    return true;
}

static void DD_InitResourceSystem(void)
{
    Con_Message("Initializing Resource subsystem...\n");

    initPathMappings();

    App_FileSystem()->resetAllSchemes();

    // Initialize the definition databases.
    Def_Init();
}

static int DD_StartupWorker(void* /*parm*/)
{
#ifdef WIN32
    // Initialize COM for this thread (needed for DirectInput).
    CoInitialize(NULL);
#endif
    Con_SetProgress(10);

    // Any startup hooks?
    DD_CallHooks(HOOK_STARTUP, 0, 0);
    Con_SetProgress(20);

    // Was the change to userdir OK?
    if(CommandLine_CheckWith("-userdir", 1) && !app.usingUserDir)
        Con_Message("--(!)-- User directory not found (check -userdir).\n");

    DD_InitResourceSystem();

    Con_SetProgress(40);

    Net_Init();
    // Now we can hide the mouse cursor for good.
    Sys_HideMouse();

    // Read config files that should be read BEFORE engine init.
    if(CommandLine_CheckWith("-cparse", 1))
    {
        uint startTime = Timer_RealMilliseconds();

        Con_Message("Parsing additional (pre-init) config files:\n");
        for(;;)
        {
            char const *arg = CommandLine_NextAsPath();
            if(!arg || arg[0] == '-') break;

            Con_Message("  Processing \"%s\"...\n", F_PrettyPath(arg));
            Con_ParseCommands(arg);
        }
        VERBOSE( Con_Message("  Done in %.2f seconds.\n", (Timer_RealMilliseconds() - startTime) / 1000.0f) );
    }

    // Add required engine resource files.
    de::Uri searchPath("Packages:doomsday.pk3");
    AutoStr* foundPath = AutoStr_NewStd();
    if(!F_FindPath(RC_PACKAGE, reinterpret_cast<uri_s*>(&searchPath), foundPath) ||
       !tryLoadFile(de::Uri(Str_Text(foundPath), RC_NULL)))
    {
        Con_Error("DD_StartupWorker: Failed to locate required resource \"doomsday.pk3\".");
    }

    // No more lumps/packages will be loaded in startup mode after this point.
    F_EndStartup();

    // Load engine help resources.
    DD_InitHelp();
    Con_SetProgress(60);

    // Execute the startup script (Startup.cfg).
    Con_ParseCommands("startup.cfg");
    Con_SetProgress(90);

    GL_EarlyInitTextureManager();

    Con_Message("Initializing Texture subsystem...\n");
    DENG_ASSERT(!textures);
    textures = new Textures();
    DD_CreateTextureSchemes();

<<<<<<< HEAD
    Con_Message("Initializing Material subsystem...\n");
    DENG_ASSERT(!materials);
    materials = new Materials();
    DD_CreateMaterialSchemes();
=======
    // Get the material collection up and running.
    Materials_Init();

#ifdef __CLIENT__
>>>>>>> 718572d9
    Con_SetProgress(140);

    Con_Message("Initializing Binding subsystem...\n");
    B_Init();
<<<<<<< HEAD
=======
#endif

>>>>>>> 718572d9
    Con_SetProgress(150);

    R_Init();
    Con_SetProgress(165);

    Net_InitGame();
#ifdef __CLIENT__
    Demo_Init();
#endif

    Con_Message("Initializing InFine subsystem...\n");
    FI_Init();

    Con_Message("Initializing UI subsystem...\n");
    UI_Init();
    Con_SetProgress(190);

    // In dedicated mode the console must be opened, so all input events
    // will be handled by it.
    if(isDedicated)
    {
        Con_Open(true);

        // Also make sure the game loop isn't running needlessly often.
        LegacyCore_SetLoopRate(35);
    }
    Con_SetProgress(199);

    DD_CallHooks(HOOK_INIT, 0, 0); // Any initialization hooks?
    Con_SetProgress(200);

#ifdef WIN32
    // This thread has finished using COM.
    CoUninitialize();
#endif

    BusyMode_WorkerEnd();
    return 0;
}

/**
 * This only exists so we have something to call while the deferred uploads of the
 * startup are processed.
 */
static int DD_DummyWorker(void *parm)
{
    DENG_UNUSED(parm);
    Con_SetProgress(200);
    BusyMode_WorkerEnd();
    return 0;
}

void DD_CheckTimeDemo(void)
{
    static boolean checked = false;

    if(!checked)
    {
        checked = true;
        if(CommandLine_CheckWith("-timedemo", 1) || // Timedemo mode.
           CommandLine_CheckWith("-playdemo", 1)) // Play-once mode.
        {
            char            buf[200];

            sprintf(buf, "playdemo %s", CommandLine_Next());
            Con_Execute(CMDS_CMDLINE, buf, false, false);
        }
    }
}

typedef struct {
    /// @c true iff caller (i.e., DD_UpdateEngineState) initiated busy mode.
    boolean initiatedBusyMode;
} ddupdateenginestateworker_paramaters_t;

static int DD_UpdateEngineStateWorker(void* parameters)
{
    DENG_ASSERT(parameters);
    ddupdateenginestateworker_paramaters_t* p = (ddupdateenginestateworker_paramaters_t*) parameters;

#ifdef __CLIENT__
    if(!novideo)
    {
        GL_InitRefresh();
    }
#endif

    if(p->initiatedBusyMode)
        Con_SetProgress(50);

    R_Update();

    if(p->initiatedBusyMode)
    {
        Con_SetProgress(200);
        BusyMode_WorkerEnd();
    }
    return 0;
}

void DD_UpdateEngineState(void)
{
    boolean hadFog;

    Con_Message("Updating engine state...\n");

    // Stop playing sounds and music.
    S_Reset();
#ifdef __CLIENT__
    GL_SetFilter(false);
    Demo_StopPlayback();
#endif

    //App_FileSystem()->resetFileIds();

    // Update the dir/WAD translations.
    initPathLumpMappings();
    initPathMappings();

    // Re-build the filesystem subspace schemes as there may be new resources to be found.
    App_FileSystem()->resetAllSchemes();

    R_InitCompositeTextures();
    R_InitFlatTextures();
    R_InitSpriteTextures();

    if(DD_GameLoaded() && gx.UpdateState)
        gx.UpdateState(DD_PRE);

    hadFog = usingFog;

#ifdef __CLIENT__
    GL_TotalReset();
    GL_TotalRestore(); // Bring GL back online.

    // Make sure the fog is enabled, if necessary.
    if(hadFog)
        GL_UseFog(true);
#endif

    /**
     * The bulk of this we can do in busy mode unless we are already busy
     * (which can happen during a runtime game change).
     */
    { ddupdateenginestateworker_paramaters_t p;
    p.initiatedBusyMode = !BusyMode_Active();
    if(p.initiatedBusyMode)
    {
        Con_InitProgress(200);
        BusyMode_RunNewTaskWithName(BUSYF_ACTIVITY | BUSYF_PROGRESS_BAR | (verbose? BUSYF_CONSOLE_OUTPUT : 0),
                                    DD_UpdateEngineStateWorker, &p, "Updating engine state...");
    }
    else
    {
        /// @todo Update the current task name and push progress.
        DD_UpdateEngineStateWorker(&p);
    }
    }

    if(DD_GameLoaded() && gx.UpdateState)
        gx.UpdateState(DD_POST);

    // Reset the material animations.
    App_Materials().resetAllAnims();
}

/* *INDENT-OFF* */
ddvalue_t ddValues[DD_LAST_VALUE - DD_FIRST_VALUE - 1] = {
    {&netGame, 0},
    {&isServer, 0},                         // An *open* server?
    {&isClient, 0},
#ifdef __SERVER__
    {&allowFrames, &allowFrames},
#else
    {0, 0},
#endif
    {&consolePlayer, &consolePlayer},
    {&displayPlayer, 0 /*&displayPlayer*/}, // use R_SetViewPortPlayer() instead
    {&mipmapping, 0},
    {&filterUI, 0},
#ifdef __CLIENT__
    {&defResX, &defResX},
    {&defResY, &defResY},
#else
    {0, 0},
    {0, 0},
#endif
    {0, 0},
    {0, 0}, //{&mouseInverseY, &mouseInverseY},
    {&levelFullBright, &levelFullBright},
    {&CmdReturnValue, 0},
#ifdef __CLIENT__
    {&gameReady, &gameReady},
#else
    {0, 0},
#endif
    {&isDedicated, 0},
    {&novideo, 0},
    {&defs.count.mobjs.num, 0},
    {&gotFrame, 0},
#ifdef __CLIENT__
    {&playback, 0},
#else
    {0, 0},
#endif
    {&defs.count.sounds.num, 0},
    {&defs.count.music.num, 0},
    {0, 0},
#ifdef __CLIENT__
    {&clientPaused, &clientPaused},
#else
    {0, 0},
#endif
    {&weaponOffsetScaleY, &weaponOffsetScaleY},
    {&monochrome, &monochrome},
    {&gameDataFormat, &gameDataFormat},
#ifdef __CLIENT__
    {&gameDrawHUD, 0},
#else
    {0, 0},
#endif
    {&upscaleAndSharpenPatches, &upscaleAndSharpenPatches},
#ifdef __CLIENT__
    {&symbolicEchoMode, &symbolicEchoMode},
    {&numTexUnits, 0}
#else
    {0, 0},
    {0, 0},
#endif
};
/* *INDENT-ON* */

/**
 * Get a 32-bit signed integer value.
 */
int DD_GetInteger(int ddvalue)
{
    switch(ddvalue)
    {
#ifdef __CLIENT__
    case DD_SHIFT_DOWN:
        return I_ShiftDown();

    case DD_WINDOW_WIDTH:
        return Window_Width(theWindow);

    case DD_WINDOW_HEIGHT:
        return Window_Height(theWindow);

    case DD_CURRENT_CLIENT_FINALE_ID:
        return Cl_CurrentFinale();
#endif

    case DD_DYNLIGHT_TEXTURE:
        return (int) GL_PrepareLSTexture(LST_DYNAMIC);

    case DD_NUMLUMPS:
        return F_LumpCount();

    case DD_MAP_MUSIC: {
        GameMap* map = theMap;
        if(map)
        {
            ded_mapinfo_t* mapInfo = Def_GetMapInfo(GameMap_Uri(map));
            if(mapInfo)
            {
                return Def_GetMusicNum(mapInfo->music);
            }
        }
        return -1;
      }
    default: break;
    }

    if(ddvalue >= DD_LAST_VALUE || ddvalue <= DD_FIRST_VALUE)
        return 0;
    if(ddValues[ddvalue].readPtr == 0)
        return 0;
    return *ddValues[ddvalue].readPtr;
}

/**
 * Set a 32-bit signed integer value.
 */
void DD_SetInteger(int ddvalue, int parm)
{
    if(ddvalue <= DD_FIRST_VALUE || ddvalue >= DD_LAST_VALUE)
        return;
    if(ddValues[ddvalue].writePtr)
        *ddValues[ddvalue].writePtr = parm;
}

/**
 * Get a pointer to the value of a variable. Not all variables support
 * this. Added for 64-bit support.
 */
void* DD_GetVariable(int ddvalue)
{
    static uint valueU;
    static float valueF;
    static double valueD;

    switch(ddvalue)
    {
    case DD_GAME_EXPORTS:
        return &gx;

    case DD_SECTOR_COUNT:
        valueU = theMap? GameMap_SectorCount(theMap) : 0;
        return &valueU;

    case DD_LINE_COUNT:
        valueU = theMap? GameMap_LineDefCount(theMap) : 0;
        return &valueU;

    case DD_SIDE_COUNT:
        valueU = theMap? GameMap_SideDefCount(theMap) : 0;
        return &valueU;

    case DD_VERTEX_COUNT:
        valueU = theMap? GameMap_VertexCount(theMap) : 0;
        return &valueU;

    case DD_POLYOBJ_COUNT:
        valueU = theMap? GameMap_PolyobjCount(theMap) : 0;
        return &valueU;

    case DD_HEDGE_COUNT:
        valueU = theMap? GameMap_HEdgeCount(theMap) : 0;
        return &valueU;

    case DD_BSPLEAF_COUNT:
        valueU = theMap? GameMap_BspLeafCount(theMap) : 0;
        return &valueU;

    case DD_BSPNODE_COUNT:
        valueU = theMap? GameMap_BspNodeCount(theMap) : 0;
        return &valueU;

    case DD_TRACE_ADDRESS:
        /// @todo Do not cast away const.
        return (void*)P_TraceLOS();

    case DD_TRANSLATIONTABLES_ADDRESS:
        return translationTables;

    case DD_MAP_NAME:
        if(theMap)
        {
            ded_mapinfo_t* mapInfo = Def_GetMapInfo(GameMap_Uri(theMap));
            if(mapInfo && mapInfo->name[0])
            {
                int id = Def_Get(DD_DEF_TEXT, mapInfo->name, NULL);
                if(id != -1)
                {
                    return defs.text[id].text;
                }
                return mapInfo->name;
            }
        }
        return NULL;

    case DD_MAP_AUTHOR:
        if(theMap)
        {
            ded_mapinfo_t* mapInfo = Def_GetMapInfo(GameMap_Uri(theMap));
            if(mapInfo && mapInfo->author[0])
            {
                return mapInfo->author;
            }
        }
        return NULL;

    case DD_MAP_MIN_X:
        if(theMap)
        {
            return &theMap->aaBox.minX;
        }
        return NULL;

    case DD_MAP_MIN_Y:
        if(theMap)
        {
            return &theMap->aaBox.minY;
        }
        return NULL;

    case DD_MAP_MAX_X:
        if(theMap)
        {
            return &theMap->aaBox.maxX;
        }
        return NULL;

    case DD_MAP_MAX_Y:
        if(theMap)
        {
            return &theMap->aaBox.maxY;
        }
        return NULL;

    case DD_PSPRITE_OFFSET_X:
        return &pspOffset[VX];

    case DD_PSPRITE_OFFSET_Y:
        return &pspOffset[VY];

    case DD_PSPRITE_LIGHTLEVEL_MULTIPLIER:
        return &pspLightLevelMultiplier;

    /*case DD_CPLAYER_THRUST_MUL:
        return &cplrThrustMul;*/

    case DD_GRAVITY:
        valueD = theMap? GameMap_Gravity(theMap) : 0;
        return &valueD;

#ifdef __CLIENT__
    case DD_TORCH_RED:
        return &torchColor[CR];

    case DD_TORCH_GREEN:
        return &torchColor[CG];

    case DD_TORCH_BLUE:
        return &torchColor[CB];

    case DD_TORCH_ADDITIVE:
        return &torchAdditive;

# ifdef WIN32
    case DD_WINDOW_HANDLE:
        return Window_NativeHandle(Window_Main());
# endif
#endif

    // We have to separately calculate the 35 Hz ticks.
    case DD_GAMETIC: {
        static timespan_t       fracTic;
        fracTic = gameTime * TICSPERSEC;
        return &fracTic; }

    case DD_OPENRANGE: {
        const TraceOpening* open = P_TraceOpening();
        valueF = open->range;
        return &valueF; }

    case DD_OPENTOP: {
        const TraceOpening* open = P_TraceOpening();
        valueF = open->top;
        return &valueF; }

    case DD_OPENBOTTOM: {
        const TraceOpening* open = P_TraceOpening();
        valueF = open->bottom;
        return &valueF; }

    case DD_LOWFLOOR: {
        const TraceOpening* open = P_TraceOpening();
        valueF = open->lowFloor;
        return &valueF; }

    case DD_NUMLUMPS: {
        static int count;
        count = F_LumpCount();
        return &count; }

    default: break;
    }

    if(ddvalue >= DD_LAST_VALUE || ddvalue <= DD_FIRST_VALUE)
        return 0;

    // Other values not supported.
    return ddValues[ddvalue].writePtr;
}

/**
 * Set the value of a variable. The pointer can point to any data, its
 * interpretation depends on the variable. Added for 64-bit support.
 */
void DD_SetVariable(int ddvalue, void *parm)
{
    if(ddvalue <= DD_FIRST_VALUE || ddvalue >= DD_LAST_VALUE)
    {
        switch(ddvalue)
        {
        /*case DD_CPLAYER_THRUST_MUL:
            cplrThrustMul = *(float*) parm;
            return;*/

        case DD_GRAVITY:
            if(theMap) GameMap_SetGravity(theMap, *(coord_t*) parm);
            return;

        case DD_PSPRITE_OFFSET_X:
            pspOffset[VX] = *(float*) parm;
            return;

        case DD_PSPRITE_OFFSET_Y:
            pspOffset[VY] = *(float*) parm;
            return;

        case DD_PSPRITE_LIGHTLEVEL_MULTIPLIER:
            pspLightLevelMultiplier = *(float*) parm;
            return;

#ifdef __CLIENT__
        case DD_TORCH_RED:
            torchColor[CR] = MINMAX_OF(0, *((float*) parm), 1);
            return;

        case DD_TORCH_GREEN:
            torchColor[CG] = MINMAX_OF(0, *((float*) parm), 1);
            return;

        case DD_TORCH_BLUE:
            torchColor[CB] = MINMAX_OF(0, *((float*) parm), 1);
            return;

        case DD_TORCH_ADDITIVE:
            torchAdditive = (*(int*) parm)? true : false;
            break;
#endif

        default:
            break;
        }
    }
}

/// @note Part of the Doomsday public API.
fontschemeid_t DD_ParseFontSchemeName(const char* str)
{
    return Fonts_ParseScheme(str);
}

String DD_MaterialSchemeNameForTextureScheme(String textureSchemeName)
{
    if(!textureSchemeName.compareWithoutCase("Textures"))
    {
        return "Textures";
    }
    if(!textureSchemeName.compareWithoutCase("Flats"))
    {
        return "Flats";
    }
    if(!textureSchemeName.compareWithoutCase("Sprites"))
    {
        return "Sprites";
    }
    if(!textureSchemeName.compareWithoutCase("System"))
    {
        return "System";
    }

    return "";
}

AutoStr *DD_MaterialSchemeNameForTextureScheme(ddstring_t const *textureSchemeName)
{
    if(!textureSchemeName)
    {
        return AutoStr_FromTextStd("");
    }
    else
    {
        QByteArray schemeNameUtf8 = DD_MaterialSchemeNameForTextureScheme(String(Str_Text(textureSchemeName))).toUtf8();
        return AutoStr_FromTextStd(schemeNameUtf8.constData());
    }
}

/**
 * Convert propertyType enum constant into a string for error/debug messages.
 */
const char* value_Str(int val)
{
    static char valStr[40];
    struct val_s {
        int                 val;
        const char*         str;
    } valuetypes[] = {
        { DDVT_BOOL, "DDVT_BOOL" },
        { DDVT_BYTE, "DDVT_BYTE" },
        { DDVT_SHORT, "DDVT_SHORT" },
        { DDVT_INT, "DDVT_INT" },
        { DDVT_UINT, "DDVT_UINT" },
        { DDVT_FIXED, "DDVT_FIXED" },
        { DDVT_ANGLE, "DDVT_ANGLE" },
        { DDVT_FLOAT, "DDVT_FLOAT" },
        { DDVT_DOUBLE, "DDVT_DOUBLE" },
        { DDVT_LONG, "DDVT_LONG" },
        { DDVT_ULONG, "DDVT_ULONG" },
        { DDVT_PTR, "DDVT_PTR" },
        { DDVT_BLENDMODE, "DDVT_BLENDMODE" },
        { 0, NULL }
    };
    uint i;

    for(i = 0; valuetypes[i].str; ++i)
        if(valuetypes[i].val == val)
            return valuetypes[i].str;

    sprintf(valStr, "(unnamed %i)", val);
    return valStr;
}

D_CMD(Load)
{
    DENG_UNUSED(src);

    boolean didLoadGame = false, didLoadResource = false;
    ddstring_t searchPath;
    int arg = 1;

    Str_Init(&searchPath);
    Str_Set(&searchPath, argv[arg]);
    Str_Strip(&searchPath);
    if(Str_IsEmpty(&searchPath))
    {
        Str_Free(&searchPath);
        return false;
    }
    F_FixSlashes(&searchPath, &searchPath);

    // Ignore attempts to load directories.
    if(Str_RAt(&searchPath, 0) == '/')
    {
        Con_Message("Directories cannot be \"loaded\" (only files and/or known games).\n");
        Str_Free(&searchPath);
        return true;
    }

    // Are we loading a game?
    try
    {
        de::Game& game = games->byIdentityKey(Str_Text(&searchPath));
        if(!game.allStartupFilesFound())
        {
            Con_Message("Failed to locate all required startup resources:\n");
            de::Game::printFiles(game, FF_STARTUP);
            Con_Message("%s (%s) cannot be loaded.\n", Str_Text(game.title()), Str_Text(game.identityKey()));
            Str_Free(&searchPath);
            return true;
        }
        if(!DD_ChangeGame(game))
        {
            Str_Free(&searchPath);
            return false;
        }
        didLoadGame = true;
        ++arg;
    }
    catch(const de::GameCollection::NotFoundError&)
    {} // Ignore the error.

    // Try the resource locator.
    AutoStr* foundPath = AutoStr_NewStd();
    for(; arg < argc; ++arg)
    {
        de::Uri searchPath = de::Uri::fromNativePath(argv[arg], RC_PACKAGE);
        if(!F_FindPath2(RC_PACKAGE, reinterpret_cast<uri_s*>(&searchPath), foundPath, RLF_MATCH_EXTENSION)) continue;

        if(tryLoadFile(de::Uri(Str_Text(foundPath), RC_NULL)))
        {
            didLoadResource = true;
        }
    }

    if(didLoadResource)
        DD_UpdateEngineState();

    Str_Free(&searchPath);
    return (didLoadGame || didLoadResource);
}

static de::File1* tryLoadFile(de::Uri const& search, size_t baseOffset)
{
    try
    {
        de::FileHandle& hndl = App_FileSystem()->openFile(search.path(), "rb", baseOffset, false /* no duplicates */);

        de::Uri foundFileUri = hndl.file().composeUri();
        VERBOSE( Con_Message("Loading \"%s\"...\n", NativePath(foundFileUri.asText()).pretty().toUtf8().constData()) )

        App_FileSystem()->index(hndl.file());

        return &hndl.file();
    }
    catch(FS1::NotFoundError const&)
    {
        if(App_FileSystem()->accessFile(search))
        {
            // Must already be loaded.
            LOG_VERBOSE("\"%s\" already loaded.") << NativePath(search.asText()).pretty();
        }
    }
    return 0;
}

static bool tryUnloadFile(de::Uri const& search)
{
    try
    {
        de::File1& file = App_FileSystem()->find(search);
        de::Uri foundFileUri = file.composeUri();
        QByteArray pathUtf8 = NativePath(foundFileUri.asText()).pretty().toUtf8();

        // Do not attempt to unload a resource required by the current game.
        if(games->currentGame().isRequiredFile(file))
        {
            Con_Message("\"%s\" is required by the current game.\n"
                        "Required game files cannot be unloaded in isolation.\n",
                        pathUtf8.constData());
            return false;
        }

        VERBOSE2( Con_Message("Unloading \"%s\"...\n", pathUtf8.constData()) )

        App_FileSystem()->deindex(file);
        delete &file;

        VERBOSE2( Con_Message("Done unloading \"%s\".\n", pathUtf8.constData()) )
        return true;
    }
    catch(FS1::NotFoundError const&)
    {} // Ignore.
    return false;
}

D_CMD(Unload)
{
    DENG_UNUSED(src);

    ddstring_t searchPath;
    int i;

    // No arguments; unload the current game if loaded.
    if(argc == 1)
    {
        if(!DD_GameLoaded())
        {
            Con_Message("There is no game currently loaded.\n");
            return true;
        }
        return DD_ChangeGame(games->nullGame());
    }

    Str_Init(&searchPath);
    Str_Set(&searchPath, argv[1]);
    Str_Strip(&searchPath);
    if(Str_IsEmpty(&searchPath))
    {
        Str_Free(&searchPath);
        return false;
    }
    F_FixSlashes(&searchPath, &searchPath);

    // Ignore attempts to unload directories.
    if(Str_RAt(&searchPath, 0) == '/')
    {
        Con_Message("Directories cannot be \"unloaded\" (only files and/or known games).\n");
        Str_Free(&searchPath);
        return true;
    }

    // Unload the current game if specified.
    if(argc == 2)
    {
        try
        {
            de::Game& game = games->byIdentityKey(Str_Text(&searchPath));
            Str_Free(&searchPath);
            if(DD_GameLoaded())
            {
                return DD_ChangeGame(games->nullGame());
            }

            Con_Message("%s is not currently loaded.\n", Str_Text(game.identityKey()));
            return true;
        }
        catch(de::GameCollection::NotFoundError const&)
        {} // Ignore the error.
    }

    // Try the resource locator.
    bool didUnloadFiles = false;
    AutoStr* foundPath = AutoStr_NewStd();
    for(i = 1; i < argc; ++i)
    {
        de::Uri searchPath = de::Uri(NativePath(argv[1]).expand().withSeparators('/'), RC_PACKAGE);
        if(!F_FindPath(RC_PACKAGE, reinterpret_cast<uri_s*>(&searchPath), foundPath)) continue;

        if(tryUnloadFile(de::Uri(Str_Text(foundPath), RC_NULL)))
        {
            didUnloadFiles = true;
        }
    }

    if(didUnloadFiles)
    {
        // A changed file list may alter the main lump directory.
        DD_UpdateEngineState();
    }

    Str_Free(&searchPath);
    return didUnloadFiles;
}

D_CMD(Reset)
{
    DENG_UNUSED(src); DENG_UNUSED(argc); DENG_UNUSED(argv);

    DD_UpdateEngineState();
    return true;
}

D_CMD(ReloadGame)
{
    DENG_UNUSED(src); DENG_UNUSED(argc); DENG_UNUSED(argv);

    if(!DD_GameLoaded())
    {
        Con_Message("No game is presently loaded.\n");
        return true;
    }
    DD_ChangeGame(games->currentGame(), true/* allow reload */);
    return true;
}

// dd_loop.c
DENG_EXTERN_C boolean DD_IsSharpTick(void);

// net_main.c
DENG_EXTERN_C void Net_SendPacket(int to_player, int type, const void* data, size_t length);

// r_world.cpp
DENG_EXTERN_C void R_SetupMap(int mode, int flags);

// sys_system.c
DENG_EXTERN_C void Sys_Quit(void);

DENG_DECLARE_API(Base) =
{
    { DE_API_BASE },

    Sys_Quit,
    DD_GetInteger,
    DD_SetInteger,
    DD_GetVariable,
    DD_SetVariable,
    DD_DefineGame,
    DD_GameIdForKey,
    DD_AddGameResource,
    DD_GameInfo,
    DD_IsSharpTick,
    Net_SendPacket,
    R_SetupMap
};<|MERGE_RESOLUTION|>--- conflicted
+++ resolved
@@ -2117,27 +2117,17 @@
     textures = new Textures();
     DD_CreateTextureSchemes();
 
-<<<<<<< HEAD
     Con_Message("Initializing Material subsystem...\n");
     DENG_ASSERT(!materials);
     materials = new Materials();
     DD_CreateMaterialSchemes();
-=======
-    // Get the material collection up and running.
-    Materials_Init();
-
-#ifdef __CLIENT__
->>>>>>> 718572d9
     Con_SetProgress(140);
 
+#ifdef __CLIENT__
     Con_Message("Initializing Binding subsystem...\n");
     B_Init();
-<<<<<<< HEAD
-=======
-#endif
-
->>>>>>> 718572d9
     Con_SetProgress(150);
+#endif
 
     R_Init();
     Con_SetProgress(165);
