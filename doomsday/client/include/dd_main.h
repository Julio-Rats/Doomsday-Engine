/** @file dd_main.h
 *
 * @authors Copyright © 2003-2013 Jaakko Keränen <jaakko.keranen@iki.fi>
 * @authors Copyright © 2006-2013 Daniel Swanson <danij@dengine.net>
 *
 * @par License
 * GPL: http://www.gnu.org/licenses/gpl.html
 *
 * <small>This program is free software; you can redistribute it and/or modify
 * it under the terms of the GNU General Public License as published by the
 * Free Software Foundation; either version 2 of the License, or (at your
 * option) any later version. This program is distributed in the hope that it
 * will be useful, but WITHOUT ANY WARRANTY; without even the implied warranty
 * of MERCHANTABILITY or FITNESS FOR A PARTICULAR PURPOSE. See the GNU General
 * Public License for more details. You should have received a copy of the GNU
 * General Public License along with this program; if not, see:
 * http://www.gnu.org/licenses</small>
 */

/**
 * Engine Core
 */

#ifndef LIBDENG_MAIN_H
#define LIBDENG_MAIN_H

#ifndef __cplusplus
#  error "C++ required"
#endif

#include "dd_types.h"
#include "dd_games.h"
#include "api_plugin.h"
#include "api_gameexport.h"
#include "Materials"
#include "resource/textures.h"
#include "filesys/sys_direc.h"
#include <de/c_wrapper.h>

#include <QList>
#include <QMap>
#include <de/String>
#include "resourceclass.h"

// Verbose messages.
#define VERBOSE(code)   { if(verbose >= 1) { code; } }
#define VERBOSE2(code)  { if(verbose >= 2) { code; } }

#ifdef _DEBUG
#  define DEBUG_Message(code)           {Con_Message code;}
#  define DEBUG_VERBOSE_Message(code)   {if(verbose >= 1) {Con_Message code;}}
#  define DEBUG_VERBOSE2_Message(code)  {if(verbose >= 2) {Con_Message code;}}
#else
#  define DEBUG_Message(code)
#  define DEBUG_VERBOSE_Message(code)
#  define DEBUG_VERBOSE2_Message(code)
#endif

struct game_s;

extern int verbose;
//extern FILE* outFile; // Output file for console messages.

extern filename_t ddBasePath;
extern filename_t ddRuntimePath, ddBinPath;

extern char* startupFiles; // A list of names of files to be autoloaded during startup, whitespace in between (in .cfg).

extern int isDedicated;

extern finaleid_t titleFinale;

#ifndef WIN32
extern GETGAMEAPI GetGameAPI;
#endif

extern int gameDataFormat;

/// @return  The Game collection.
de::GameCollection& App_GameCollection();

/// @return  The current Game in the collection.
de::Game *App_CurrentGame();

int DD_EarlyInit(void);
void DD_FinishInitializationAfterWindowReady(void);
boolean DD_Init(void);

/// @return  @c true if shutdown is in progress.
boolean DD_IsShuttingDown(void);

/// @return  @c true iff there is presently a game loaded.
boolean DD_GameLoaded(void);

void DD_CheckTimeDemo(void);
void DD_UpdateEngineState(void);

/**
 * Loads all the plugins from the library directory. Note that audio plugins
 * are not loaded here, they are managed by AudioDriver.
 */
void Plug_LoadAll(void);

/**
 * Unloads all plugins.
 */
void Plug_UnloadAll(void);

/**
 * Executes all the hooks of the given type. Bit zero of the return value
 * is set if a hook was executed successfully (returned true). Bit one is
 * set if all the hooks that were executed returned true.
 */
int DD_CallHooks(int hook_type, int parm, void* data);

/**
 * Sets the ID of the currently active plugin. Note that plugin hooks are
 * executed in a single-threaded manner; only one can be active at a time.
 *
 * @param id  Plugin id.
 */
void DD_SetActivePluginId(pluginid_t id);

/**
 * @return Unique identifier of the currently active plugin. Note that plugin
 * hooks are executed in a single-threaded manner; only one is active at a
 * time.
 */
pluginid_t DD_ActivePluginId(void);

boolean DD_ExchangeGamePluginEntryPoints(pluginid_t pluginId);

/**
 * Locate the address of the named, exported procedure in the plugin.
 */
void* DD_FindEntryPoint(pluginid_t pluginId, const char* fn);

void DD_CreateResourceClasses();

void DD_ClearResourceClasses();

namespace de
{
    typedef QList<ResourceClass*> ResourceClasses;

    /// Map of symbolic file type names to file types.
    typedef QMap<String, FileType*> FileTypes;
}

/**
 * Lookup a FileType by symbolic name.
 *
 * @param name  Symbolic name of the type.
 * @return  FileType associated with @a name. May return a null-object.
 */
de::FileType& DD_FileTypeByName(de::String name);

/**
 * Attempts to determine which "type" should be attributed to a resource, solely
 * by examining the name (e.g., a file name/path).
 *
 * @return  Type determined for this resource. May return a null-object.
 */
de::FileType& DD_GuessFileTypeFromFileName(de::String name);

/// Returns the registered file types for efficient traversal.
de::FileTypes const& DD_FileTypes();

/**
 * Lookup a ResourceClass by id.
 *
 * @todo Refactor away.
 *
 * @param classId  Unique identifier of the class.
 * @return  ResourceClass associated with @a id.
 */
de::ResourceClass& DD_ResourceClassById(resourceclassid_t classId);

/**
 * Lookup a ResourceClass by symbolic name.
 *
 * @param name  Symbolic name of the class.
 * @return  ResourceClass associated with @a name; otherwise @c 0 (not found).
 */
de::ResourceClass& DD_ResourceClassByName(de::String name);

/// @return  Symbolic name of the material scheme associated with @a textureSchemeName.
de::String DD_MaterialSchemeNameForTextureScheme(de::String textureSchemeName);

<<<<<<< HEAD
/// @return  The application's global Material collection.
de::Materials &App_Materials();

/// @return  The application's global Texture collection.
de::Textures &App_Textures();

extern "C" {
#endif // __cplusplus

=======
>>>>>>> 718572d9
fontschemeid_t DD_ParseFontSchemeName(char const *str);

/// @return  Symbolic name of the material scheme associated with @a textureSchemeName.
AutoStr *DD_MaterialSchemeNameForTextureScheme(Str const *textureSchemeName);

/// @return  Material associated with specified @a textureUri; otherwise @c NULL.
Material *DD_MaterialForTextureUri(Uri const *textureUri);

const char* value_Str(int val);

/**
 * Frees the info structures for all registered games.
 */
void DD_DestroyGames(void);

D_CMD(Load);
D_CMD(Unload);
D_CMD(Reset);
D_CMD(ReloadGame);

#endif /* LIBDENG_MAIN_H */<|MERGE_RESOLUTION|>--- conflicted
+++ resolved
@@ -187,25 +187,16 @@
 /// @return  Symbolic name of the material scheme associated with @a textureSchemeName.
 de::String DD_MaterialSchemeNameForTextureScheme(de::String textureSchemeName);
 
-<<<<<<< HEAD
 /// @return  The application's global Material collection.
 de::Materials &App_Materials();
 
 /// @return  The application's global Texture collection.
 de::Textures &App_Textures();
 
-extern "C" {
-#endif // __cplusplus
-
-=======
->>>>>>> 718572d9
 fontschemeid_t DD_ParseFontSchemeName(char const *str);
 
 /// @return  Symbolic name of the material scheme associated with @a textureSchemeName.
 AutoStr *DD_MaterialSchemeNameForTextureScheme(Str const *textureSchemeName);
-
-/// @return  Material associated with specified @a textureUri; otherwise @c NULL.
-Material *DD_MaterialForTextureUri(Uri const *textureUri);
 
 const char* value_Str(int val);
 
