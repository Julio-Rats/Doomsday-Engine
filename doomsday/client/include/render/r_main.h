--- conflicted
+++ resolved
@@ -21,76 +21,9 @@
 #ifndef DENG_RENDER_R_MAIN_H
 #define DENG_RENDER_R_MAIN_H
 
-#include "dd_share.h"
+#include "dd_types.h"
 
-<<<<<<< HEAD
-#include <de/Vector>
-#include <de/rect.h>
-
-#ifdef __CLIENT__
-class BspLeaf;
-class Lumobj;
-#endif
-
-struct viewport_t
-{
-    int console;
-    RectRaw geometry;
-};
-
-struct viewer_t
-{
-    de::Vector3d origin;
-    angle_t angle;
-    float pitch;
-
-    viewer_t(de::Vector3d const &origin = de::Vector3d(),
-             angle_t angle              = 0,
-             float pitch                = 0)
-        : origin(origin)
-        , angle(angle)
-        , pitch(pitch)
-    {}
-    viewer_t(viewer_t const &other)
-        : origin(other.origin)
-        , angle(other.angle)
-        , pitch(other.pitch)
-    {}
-
-    viewer_t lerp(viewer_t const &end, float pos) const {
-        return viewer_t(de::lerp(origin, end.origin, pos),
-                        angle + int(pos * (int(end.angle) - int(angle))),
-                        de::lerp(pitch,  end.pitch,  pos));
-    }
-};
-
-struct viewdata_t
-{
-    viewer_t current;
-    viewer_t lastSharp[2]; ///< For smoothing.
-    viewer_t latest; ///< "Sharp" values taken from here.
-
-    /*
-     * These vectors are in the DGL coordinate system, which is a left-handed
-     * one (same as in the game, but Y and Z have been swapped). Anyone who uses
-     * these must note that it might be necessary to fix the aspect ratio of the
-     * Y axis by dividing the Y coordinate by 1.2.
-     */
-    de::Vector3f frontVec, upVec, sideVec; /* to the left */
-
-    float viewCos, viewSin;
-
-    RectRaw window, windowTarget, windowOld;
-    float windowInter;
-};
-
-DENG_EXTERN_C int      loadInStartupMode;
 DENG_EXTERN_C int      validCount;
-DENG_EXTERN_C int      rendInfoTris;
-=======
-DENG_EXTERN_C float    frameTimePos;      // 0...1: fractional part for sharp game tics
-DENG_EXTERN_C int      validCount;
->>>>>>> c98375d3
 
 DENG_EXTERN_C int      levelFullBright;
 
@@ -100,137 +33,16 @@
 DENG_EXTERN_C int      weaponOffsetScaleY;
 DENG_EXTERN_C byte     weaponScaleMode; // cvar
 
-DENG_EXTERN_C byte     precacheMapMaterials, precacheSprites, precacheSkins;
-
 DENG_EXTERN_C fixed_t  fineTangent[FINEANGLES / 2];
 
-<<<<<<< HEAD
 /**
- * Register console variables.
+ * Draws 2D HUD sprites. If they were already drawn 3D, this won't do anything.
  */
-void R_Register();
-
-namespace ui {
-    enum ViewPortLayer {
-        Player3DViewLayer,
-        HUDLayer
-    };
-}
+void Rend_Draw2DPlayerSprites();
 
 /**
- * Render all view ports in the viewport grid.
+ * Draws 3D HUD models.
  */
-void R_RenderViewPorts(ui::ViewPortLayer layer);
+void Rend_Draw3DPlayerSprites();
 
-/**
- * Render a blank view for the specified player.
- */
-void R_RenderBlankView();
-
-/**
- * Draw the border around the view window.
- */
-void R_RenderPlayerViewBorder();
-
-/// @return  Current viewport; otherwise @c NULL.
-viewport_t const *R_CurrentViewPort();
-
-/**
- * Set the current GL viewport.
- */
-void R_UseViewPort(viewport_t const *vp);
-
-viewdata_t const *R_ViewData(int consoleNum);
-
-void R_UpdateViewer(int consoleNum);
-
-void R_ResetViewer();
-
-int R_NextViewer();
-
-#ifdef __CLIENT__
-
-void R_ClearViewData();
-
-/**
- * To be called at the beginning of a render frame to perform necessary initialization.
- */
-void R_BeginFrame();
-
-/**
- * Returns @c true iff the BSP leaf is marked as visible for the current frame.
- *
- * @see R_ViewerBspLeafMarkVisible()
- */
-bool R_ViewerBspLeafIsVisible(BspLeaf const &bspLeaf);
-
-/**
- * Mark the BSP leaf as visible for the current frame.
- *
- * @see R_ViewerBspLeafIsVisible()
- */
-void R_ViewerBspLeafMarkVisible(BspLeaf const &bspLeaf, bool yes = true);
-
-/// @return  Distance in map space units between the lumobj and viewer.
-double R_ViewerLumobjDistance(int idx);
-
-/// @return  @c true if the lumobj is clipped for the viewer.
-bool R_ViewerLumobjIsClipped(int idx);
-
-/// @return  @c true if the lumobj is hidden for the viewer.
-bool R_ViewerLumobjIsHidden(int idx);
-
-/**
- * Clipping strategy:
- *
- * If culling world surfaces with the angle clipper and the viewer is not in the
- * void; use the angle clipper. Otherwise, use the BSP-based LOS algorithm.
- */
-void R_ViewerClipLumobj(Lumobj *lum);
-
-void R_ViewerClipLumobjBySight(Lumobj *lum, BspLeaf *bspLeaf);
-
-#endif // __CLIENT__
-
-/**
- * Attempt to set up a view grid and calculate the viewports. Set 'numCols' and
- * 'numRows' to zero to just update the viewport coordinates.
- */
-boolean R_SetViewGrid(int numCols, int numRows);
-
-void R_SetupDefaultViewWindow(int consoleNum);
-
-/**
- * Animates the view window towards the target values.
- */
-void R_ViewWindowTicker(int consoleNum, timespan_t ticLength);
-
-/**
- * Update the sharp world data by rotating the stored values of plane
- * heights and sharp camera positions.
- */
-void R_NewSharpWorld();
-
-#endif // DENG_RENDER_R_MAIN_H
-=======
-DENG_EXTERN_C byte     texGammaLut[256];
-
-void R_BuildTexGammaLut(void);
-
-/**
- * One-time initialization of the refresh daemon. Called by DD_Main.
- */
-void R_Init(void);
-
-/**
- * Re-initialize almost everything.
- */
-void R_Update(void);
-
-/**
- * Shutdown the refresh daemon.
- */
-void R_Shutdown(void);
-
-#endif /* LIBDENG_REFRESH_MAIN_H */
->>>>>>> c98375d3
+#endif // DENG_RENDER_R_MAIN_H