--- conflicted
+++ resolved
@@ -1227,11 +1227,7 @@
 int ModelDrawable::meshId(String const &name) const
 {
     if(!d->scene) return -1;
-<<<<<<< HEAD
-    for(int i = 0; i < d->scene->mNumMeshes; ++i)
-=======
     for(duint i = 0; i < d->scene->mNumMeshes; ++i)
->>>>>>> 60cee246
     {
         if(name == d->scene->mMeshes[i]->mName.C_Str())
         {
