--- conflicted
+++ resolved
@@ -37,12 +37,7 @@
 #  define strnicmp _strnicmp
 #endif
 
-<<<<<<< HEAD
-class FMODVector : public FMOD_VECTOR
-{
-=======
 class FMODVector : public FMOD_VECTOR {
->>>>>>> eae5323a
 public:
     FMODVector(float _x = 0, float _y = 0, float _z = 0) {
         x = _x;
