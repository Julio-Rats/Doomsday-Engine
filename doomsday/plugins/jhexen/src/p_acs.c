--- conflicted
+++ resolved
@@ -359,15 +359,8 @@
 
     if(ACSStoreSize)
     {
-<<<<<<< HEAD
-        if(ACSStoreSize)
-            ACSStore = Z_Realloc(ACSStore, sizeof(acsstore_t) * ACSStoreSize, PU_GAMESTATIC);
-        else
-            Z_Free(ACSStore); ACSStore = NULL;
-=======
         ACSStore = Z_Realloc(ACSStore, sizeof(acsstore_t) * ACSStoreSize, PU_GAMESTATIC);
         return;
->>>>>>> 77c9dab1
     }
 
     Z_Free(ACSStore);
