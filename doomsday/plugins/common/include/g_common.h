/**\file g_common.h
 *\section License
 * License: GPL
 * Online License Link: http://www.gnu.org/licenses/gpl.html
 *
 *\author Copyright © 2003-2011 Jaakko Keränen <jaakko.keranen@iki.fi>
 *\author Copyright © 2005-2011 Daniel Swanson <danij@dengine.net>
 *
 * This program is free software; you can redistribute it and/or modify
 * it under the terms of the GNU General Public License as published by
 * the Free Software Foundation; either version 2 of the License, or
 * (at your option) any later version.
 *
 * This program is distributed in the hope that it will be useful,
 * but WITHOUT ANY WARRANTY; without even the implied warranty of
 * MERCHANTABILITY or FITNESS FOR A PARTICULAR PURPOSE.  See the
 * GNU General Public License for more details.
 *
 * You should have received a copy of the GNU General Public License
 * along with this program; if not, write to the Free Software
 * Foundation, Inc., 51 Franklin St, Fifth Floor,
 * Boston, MA  02110-1301  USA
 */

#ifndef LIBCOMMON_GAME_H
#define LIBCOMMON_GAME_H

#include "dd_share.h"
#include "g_controls.h"
<<<<<<< HEAD

#if __JDOOM__
# include "jdoom.h"
#elif __JDOOM64__
# include "jdoom64.h"
#elif __JHERETIC__
# include "jheretic.h"
#elif __JHEXEN__
# include "jhexen.h"
#endif
=======
#include "common.h"
>>>>>>> 236c0c39

enum {
    JOYAXIS_NONE,
    JOYAXIS_MOVE,
    JOYAXIS_TURN,
    JOYAXIS_STRAFE,
    JOYAXIS_LOOK
};

extern boolean singledemo;

void            G_Register(void);
void            G_StartTitle(void);
void            G_StartHelp(void);
void            G_EndGame(void);

gamestate_t     G_GetGameState(void);
void            G_ChangeGameState(gamestate_t state);

gameaction_t    G_GetGameAction(void);
void            G_SetGameAction(gameaction_t action);

int             P_CameraXYMovement(mobj_t* mo);
int             P_CameraZMovement(mobj_t* mo);
void            P_Thrust3D(struct player_s* player, angle_t angle, float lookdir, float forwardMove, float sideMove);

D_CMD( CCmdMakeLocal );
D_CMD( CCmdSetCamera );
D_CMD( CCmdSetViewLock );
D_CMD( CCmdLocalMessage );
D_CMD( CCmdExitLevel );
#endif /* LIBCOMMON_GAME_H */<|MERGE_RESOLUTION|>--- conflicted
+++ resolved
@@ -27,20 +27,7 @@
 
 #include "dd_share.h"
 #include "g_controls.h"
-<<<<<<< HEAD
-
-#if __JDOOM__
-# include "jdoom.h"
-#elif __JDOOM64__
-# include "jdoom64.h"
-#elif __JHERETIC__
-# include "jheretic.h"
-#elif __JHEXEN__
-# include "jhexen.h"
-#endif
-=======
 #include "common.h"
->>>>>>> 236c0c39
 
 enum {
     JOYAXIS_NONE,
