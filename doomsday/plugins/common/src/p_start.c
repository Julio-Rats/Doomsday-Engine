--- conflicted
+++ resolved
@@ -89,10 +89,6 @@
 static int numPlayerDMStarts = 0;
 static playerstart_t* deathmatchStarts;
 
-<<<<<<< HEAD
-static boolean fuzzySpawnPosition(coord_t* x, coord_t* y, coord_t* z, angle_t* angle,
-    int* spawnFlags)
-=======
 /**
  * New class (or -1) for each player to be applied when the player respawns.
  * Actually applied on serverside, on the client only valid for the local
@@ -100,11 +96,8 @@
  */
 static int playerRespawnAsClass[MAXPLAYERS];
 
-// CODE --------------------------------------------------------------------
-
-static boolean fuzzySpawnPosition(float* x, float* y, float* z,
-                                  angle_t* angle, int* spawnFlags)
->>>>>>> 4d34505d
+static boolean fuzzySpawnPosition(coord_t* x, coord_t* y, coord_t* z, angle_t* angle,
+    int* spawnFlags)
 {
 #define XOFFSET         (33) // Player radius = 16
 #define YOFFSET         (33) // Player radius = 16
@@ -712,25 +705,13 @@
     int oldKeys = 0, oldPieces = 0, bestWeapon;
     boolean oldWeaponOwned[NUM_WEAPON_TYPES];
 #endif
-<<<<<<< HEAD
     player_t* p;
-#if __JHEXEN__
-    playerclass_t pClass = cfg.playerClass[plrNum];
-#else
-    playerclass_t pClass = PCLASS_PLAYER;
-#endif
+    playerclass_t       pClass;
+
     coord_t pos[3] = { 0, 0, 0 };
     angle_t angle = 0;
     int spawnFlags = 0;
     boolean makeCamera = false;
-=======
-    player_t*           p;
-    playerclass_t       pClass;
-    float               pos[3] = { 0, 0, 0 };
-    angle_t             angle = 0;
-    int                 spawnFlags = 0;
-    boolean             makeCamera = false;
->>>>>>> 4d34505d
 
     if(plrNum < 0 || plrNum >= MAXPLAYERS)
         return; // Wha?
@@ -1048,23 +1029,11 @@
             if(players[i].plr->inGame)
             {
                 const playerstart_t* start = NULL;
-<<<<<<< HEAD
                 coord_t pos[3];
                 angle_t angle;
                 int spawnFlags;
                 boolean makeCamera;
-#if __JHEXEN__
-                playerclass_t pClass = cfg.playerClass[i];
-#else
-                playerclass_t pClass = PCLASS_PLAYER;
-#endif
-=======
-                float               pos[3];
-                angle_t             angle;
-                int                 spawnFlags;
-                boolean             makeCamera;
                 playerclass_t       pClass = P_ClassForPlayerWhenRespawning(i, false);
->>>>>>> 4d34505d
 
                 if(players[i].startSpot < numPlayerStarts)
                     start = &playerStarts[players[i].startSpot];
