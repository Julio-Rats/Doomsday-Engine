--- conflicted
+++ resolved
@@ -2352,12 +2352,9 @@
                 return G_SetGameActionLoadSession(sslot->id());
             }
 
-<<<<<<< HEAD
-=======
             // Are we already awaiting a reponse of some kind?
             if(Hu_IsMessageActive()) return false;
 
->>>>>>> 4b727960
             S_LocalSound(SFX_QUICKLOAD_PROMPT, nullptr);
             // Compose the confirmation message.
             String const &existingDescription = COMMON_GAMESESSION->savedUserDescription(sslot->saveName());
@@ -2465,12 +2462,9 @@
                 return G_SetGameActionSaveSession(sslot->id(), &userDescription);
             }
 
-<<<<<<< HEAD
-=======
             // Are we already awaiting a reponse of some kind?
             if(Hu_IsMessageActive()) return false;
 
->>>>>>> 4b727960
             S_LocalSound(SFX_QUICKSAVE_PROMPT, nullptr);
 
             // Compose the confirmation message.
@@ -2544,12 +2538,9 @@
             }
             else
             {
-<<<<<<< HEAD
-=======
                 // Are we already awaiting a reponse of some kind?
                 if(Hu_IsMessageActive()) return false;
 
->>>>>>> 4b727960
                 S_LocalSound(SFX_DELETESAVEGAME_CONFIRM, nullptr);
 
                 // Compose the confirmation message.
