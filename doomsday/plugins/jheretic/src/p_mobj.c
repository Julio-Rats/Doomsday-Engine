--- conflicted
+++ resolved
@@ -53,19 +53,6 @@
 
 #define NOMOMENTUM_THRESHOLD    (0.000001f)
 #define WALKSTOP_THRESHOLD      (0.062484741f) // FIX2FLT(0x1000-1)
-<<<<<<< HEAD
-=======
-
-// TYPES -------------------------------------------------------------------
-
-// EXTERNAL FUNCTION PROTOTYPES --------------------------------------------
-
-// PUBLIC FUNCTION PROTOTYPES ----------------------------------------------
-
-// PRIVATE FUNCTION PROTOTYPES ---------------------------------------------
-
-// EXTERNAL DATA DECLARATIONS ----------------------------------------------
->>>>>>> 137e3dc0
 
 // PUBLIC DATA DEFINITIONS -------------------------------------------------
 
@@ -485,12 +472,8 @@
     }
 
     // Adjust height.
-<<<<<<< HEAD
-    mo->pos[VZ] += mo->mom[MZ];
-
-=======
     mo->origin[VZ] += mo->mom[MZ];
->>>>>>> 137e3dc0
+
     if((mo->flags2 & MF2_FLY) &&
        mo->onMobj && mo->origin[VZ] > mo->onMobj->origin[VZ] + mo->onMobj->height)
         mo->onMobj = NULL; // We were on a mobj, we are NOT now.
@@ -500,17 +483,8 @@
         // Float down towards target if too close.
         if(!(mo->flags & MF_SKULLFLY) && !(mo->flags & MF_INFLOAT))
         {
-<<<<<<< HEAD
-            float oldZ = mo->pos[VZ];
-
-            dist = P_ApproxDistance(mo->pos[VX] - mo->target->pos[VX],
-                                    mo->pos[VY] - mo->target->pos[VY]);
-
-            delta = (mo->target->pos[VZ] + mo->target->height / 2) - (mo->pos[VZ] + mo->height / 2);
-
-            if(dist < mo->radius + mo->target->radius &&
-                    fabs(delta) < mo->height + mo->target->height)
-=======
+            float oldZ = mo->origin[VZ];
+
             dist = M_ApproxDistance(mo->origin[VX] - mo->target->origin[VX],
                                     mo->origin[VY] - mo->target->origin[VY]);
 
@@ -519,7 +493,6 @@
 
             if(dist < mo->radius + mo->target->radius &&
                fabs(delta) < mo->height + mo->target->height)
->>>>>>> 137e3dc0
             {
                 // Don't go INTO the target.
                 delta = 0;
@@ -538,10 +511,10 @@
             if(delta)
             {
                 // Where did we end up?
-                if(!P_CheckPosition3fv(mo, mo->pos))
+                if(!P_CheckPosition(mo, mo->origin))
                 {
                     // Not a valid position; undo the move.
-                    mo->pos[VZ] = oldZ;
+                    mo->origin[VZ] = oldZ;
                     P_MobjSetSRVOZ(mo, 0);
                 }
             }
@@ -550,15 +523,15 @@
 
     if(cfg.allowMonsterFloatOverBlocking && (mo->flags & MF_FLOAT) && !mo->player && !(mo->flags & MF_SKULLFLY))
     {
-        if(!P_CheckPosition3fv(mo, mo->pos))
+        if(!P_CheckPosition(mo, mo->origin))
         {
 #ifdef _DEBUG
             Con_Message("Floating thing %i has gotten stuck! onmobj=%i z=%f flz=%f tmfz=%f\n",
-                        mo->thinker.id, mo->onMobj? mo->onMobj->thinker.id : 0, mo->pos[VZ], mo->floorZ, tmFloorZ);
+                        mo->thinker.id, mo->onMobj? mo->onMobj->thinker.id : 0, mo->origin[VZ], mo->floorZ, tmFloorZ);
 #endif
-            if(mo->pos[VZ] < tmFloorZ)
+            if(mo->origin[VZ] < tmFloorZ)
             {
-                mo->pos[VZ] = mo->floorZ = tmFloorZ;
+                mo->origin[VZ] = mo->floorZ = tmFloorZ;
             }
         }
     }
@@ -879,13 +852,13 @@
         // Detect moves into invalid positions.
         /*
 #if _DEBUG
-        boolean beforeOk = P_CheckPosition3fv(mobj, mobj->pos);
+        boolean beforeOk = P_CheckPosition(mobj, mobj->origin);
 #endif
         */
 
         P_MobjMoveXY(mobj);
 
-        //assert(!beforeOk || P_CheckPosition3fv(mobj, mobj->pos));
+        //assert(!beforeOk || P_CheckPosition(mobj, mobj->origin));
 
         //// \fixme decent NOP/NULL/Nil function pointer please.
         if(mobj->thinker.function == NOPFUNC)
@@ -907,18 +880,18 @@
     }
     else if(!FEQUAL(mobj->origin[VZ], mobj->floorZ) || !FEQUAL(mobj->mom[MZ], 0))
     {
-        float oldZ = mobj->pos[VZ];
+        float oldZ = mobj->origin[VZ];
 
         P_MobjMoveZ(mobj);
         if(mobj->thinker.function != P_MobjThinker)
             return; // mobj was removed
 
-        if((mobj->flags & MF_SKULLFLY) && !P_CheckPosition3fv(mobj, mobj->pos))
+        if((mobj->flags & MF_SKULLFLY) && !P_CheckPosition(mobj, mobj->origin))
         {
             // Let's not get stuck.
-            if(mobj->pos[VZ] > oldZ && mobj->mom[VZ] > 0) mobj->mom[VZ] = 0;
-            if(mobj->pos[VZ] < oldZ && mobj->mom[VZ] < 0) mobj->mom[VZ] = 0;
-            mobj->pos[VZ] = oldZ;
+            if(mobj->origin[VZ] > oldZ && mobj->mom[VZ] > 0) mobj->mom[VZ] = 0;
+            if(mobj->origin[VZ] < oldZ && mobj->mom[VZ] < 0) mobj->mom[VZ] = 0;
+            mobj->origin[VZ] = oldZ;
         }
     }
     // Non-sentient objects at rest.
