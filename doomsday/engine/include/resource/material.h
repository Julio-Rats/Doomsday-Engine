/** @file material.h Logical material.
 *
 * @author Copyright &copy; 2003-2013 Jaakko Keränen <jaakko.keranen@iki.fi>
 * @author Copyright &copy; 2005-2013 Daniel Swanson <danij@dengine.net>
 *
 * @par License
 * GPL: http://www.gnu.org/licenses/gpl.html
 *
 * <small>This program is free software; you can redistribute it and/or modify
 * it under the terms of the GNU General Public License as published by the
 * Free Software Foundation; either version 2 of the License, or (at your
 * option) any later version. This program is distributed in the hope that it
 * will be useful, but WITHOUT ANY WARRANTY; without even the implied warranty
 * of MERCHANTABILITY or FITNESS FOR A PARTICULAR PURPOSE. See the GNU General
 * Public License for more details. You should have received a copy of the GNU
 * General Public License along with this program; if not, write to the Free
 * Software Foundation, Inc., 51 Franklin St, Fifth Floor, Boston, MA
 * 02110-1301 USA</small>
 */

#ifndef LIBDENG_RESOURCE_MATERIAL_H
#define LIBDENG_RESOURCE_MATERIAL_H

#ifndef __cplusplus
#  error "resource/material.h requires C++"
#endif

#include "MapElement"
#include "map/p_mapdata.h"
#include "map/p_dmu.h"

struct ded_material_s;
struct materialvariant_s;

typedef enum {
    MEC_UNKNOWN = -1,
    MEC_FIRST = 0,
    MEC_METAL = MEC_FIRST,
    MEC_ROCK,
    MEC_WOOD,
    MEC_CLOTH,
    NUM_MATERIAL_ENV_CLASSES
} material_env_class_t;

#define VALID_MATERIAL_ENV_CLASS(v) ((v) >= MEC_FIRST && (v) < NUM_MATERIAL_ENV_CLASSES)

<<<<<<< HEAD
/**
 * Prepared states:
 * - 0 Not yet prepared.
 * - 1 Prepared from original game textures.
 * - 2 Prepared from custom or replacement textures.
 *
 * @ingroup resource
 */
struct material_s;
typedef struct material_s material_t;
=======
struct material_variantlist_node_s;

struct material_s; // Opaque type

/**
 * Logical material resource.
 * @todo Rename as Material
 */
class material_t : public de::MapElement
{
public:
    struct ded_material_s* _def;
    struct material_variantlist_node_s* _variants;
    material_env_class_t _envClass;    // Environmental sound class.
    materialid_t        _primaryBind;  // Unique identifier of the MaterialBind associated with this Material or @c NULL if not bound.
    Size2*              _size;         // Logical dimensions in world-space units.
    short               _flags;        // @see materialFlags
    boolean             _inAnimGroup;  // @c true if belongs to some animgroup.
    boolean             _isCustom;
    struct texture_s*   _detailTex;
    float               _detailScale;
    float               _detailStrength;
    struct texture_s*   _shinyTex;
    blendmode_t         _shinyBlendmode;
    float               _shinyMinColor[3];
    float               _shinyStrength;
    struct texture_s*   _shinyMaskTex;
    byte                _prepared;

    material_t();
    ~material_t();

    operator material_s &() {
        return (material_s &) *this;
    }
};
>>>>>>> 8c763d4a

#ifdef __cplusplus

#include <QList>
#include <de/Error>
#include <de/Vector>
#include "uri.hh"

namespace de {

class MaterialAnim;
class MaterialManifest;
class MaterialSnapshot;
struct MaterialVariantSpec;

/**
 * A logical material.
 * @ingroup resource
 */
class Material
{
public:
    /**
     * Context-specialized variant. Encapsulates all context variant values
     * and logics pertaining to a specialized version of the @em superior
     * Material instance.
     *
     * Variant instances are usually only created by the superior material
     * when asked to prepare for render (@ref Material_ChooseVariant()) using
     * a context specialization specification which it cannot fulfill/match.
     *
     * @see MaterialVariantSpec
     */
    class Variant
    {
    public:
        /// Maximum number of layers a material supports.
        static int const max_layers = DED_MAX_MATERIAL_LAYERS;

        /// Current state of a material layer.
        struct LayerState
        {
            /// Animation stage else @c -1 => layer not in use.
            int stage;

            /// Remaining (sharp) tics in the current stage.
            short tics;

            /// Intermark from the current stage to the next [0..1].
            float inter;
        };

        /// Maximum number of (light) decorations a material supports.
        static int const max_decorations = DED_MAX_MATERIAL_DECORATIONS;

        /// Current state of a material (light) decoration.
        struct DecorationState
        {
            /// Animation stage else @c -1 => decoration not in use.
            int stage;

            /// Remaining (sharp) tics in the current stage.
            short tics;

            /// Intermark from the current stage to the next [0..1].
            float inter;
        };

    public:
        /// The requested layer does not exist. @ingroup errors
        DENG2_ERROR(InvalidLayerError);

        /// The requested decoration does not exist. @ingroup errors
        DENG2_ERROR(InvalidDecorationError);

        /// Required snapshot data is missing. @ingroup errors
        DENG2_ERROR(MissingSnapshotError);

    public:
        /**
         * @param generalCase   Material from which this variant is derived.
         * @param spec          Specification used to derive this variant.
         *                      Ownership is NOT given to the Variant.
         *
         * @todo should only be accessible by material_t (Material).
         */
        Variant(material_t &generalCase, MaterialVariantSpec const &spec);
        ~Variant();

        /**
         * Retrieve the general case for this variant. Allows for a variant
         * reference to be used in place of a material (implicit indirection).
         *
         * @see generalCase()
         */
        inline operator material_t &() const {
            return generalCase();
        }

        /// @return  Superior material from which the variant was derived.
        material_t &generalCase() const;

        /// @return  Material variant specification for the variant.
        MaterialVariantSpec const &spec() const;

        /**
         * Returns @c true if animation of the variant is currently paused
         * (e.g., the variant is for use with an in-game render context and
         * the client has paused the game).
         */
        bool isPaused() const;

        /**
         * Process a system tick event. If not currently paused and the material
         * is valid; layer stages are animated and state property values are
         * updated accordingly.
         *
         * @param ticLength  Length of the tick in seconds.
         *
         * @see isPaused()
         */
        void ticker(timespan_t ticLength);

        /**
         * Reset the staged animation point for this Material.
         */
        void resetAnim();

        /**
         * Returns the current state of @a layerNum for the variant.
         */
        LayerState const &layer(int layerNum);

        /**
         * Returns the current state of @a decorNum for the variant.
         */
        DecorationState const &decoration(int decorNum);

        /**
         * Attach new MaterialSnapshot data to the variant. If an existing
         * snapshot is already present it will be replaced. Ownership of
         * @a materialSnapshot is given to the variant.
         *
         * @return  Same as @a materialSnapshot for caller convenience.
         *
         * @see detachSnapshot(), snapshot()
         */
        MaterialSnapshot &attachSnapshot(MaterialSnapshot &snapshot);

        /**
         * Detach the MaterialSnapshot data from the variant, relinquishing
         * ownership to the caller.
         *
         * @see attachSnapshot(), detachSnapshot()
         */
        MaterialSnapshot *detachSnapshot();

        /**
         * Returns the MaterialSnapshot data from the variant or otherwise @c 0.
         * Ownership is unaffected.
         *
         * @see attachSnapshot(), detachSnapshot()
         */
        MaterialSnapshot *snapshot() const;

        /**
         * Returns the frame number when the variant's associated snapshot was last
         * prepared/updated.
         */
        int snapshotPrepareFrame() const;

        /**
         * Change the frame number when the variant's snapshot was last prepared/updated.
         * @param frameNum  Frame number to mark the snapshot with.
         */
        void setSnapshotPrepareFrame(int frameNum);

    private:
        struct Instance;
        Instance *d;
    };

    /// A list of variant instances.
    typedef QList<Variant *> Variants;

    /**
     * Each material consitutes at least one layer. Layers are arranged in a
     * stack according to the order in which they should be drawn, from the
     * bottom-most to the top-most layer.
     */
    class Layer
    {
    public:
        /// A list of stages.
        typedef QList<ded_material_layer_stage_t *> Stages;

    public:
        /**
         * Construct a new default layer.
         */
        Layer();

        /**
         * Construct a new layer from the specified definition.
         */
        static Layer *fromDef(ded_material_layer_t &def);

        /**
         * Returns the total number of animation stages for the layer.
         */
        int stageCount() const;

        /**
         * Provides access to the animation stages for efficient traversal.
         */
        Stages const &stages() const;

    private:
        /// Animation stages.
        Stages stages_;
    };

    /// A list of layers.
    typedef QList<Material::Layer *> Layers;

    /**
     * (Light) decoration.
     */
    class Decoration
    {
    public:
        /// A list of stages.
        typedef QList<ded_decorlight_stage_t *> Stages;

    public:
        /**
         * Construct a new default decoration.
         */
        Decoration();

        Decoration(Vector2i const &_patternSkip, Vector2i const &_patternOffset);

        /**
         * Construct a new decoration from the specified definition.
         */
        static Decoration *fromDef(ded_material_decoration_t &def);

        /**
         * Construct a new decoration from the specified definition.
         */
        static Decoration *fromDef(ded_decoration_t &def);

        /**
         * Retrieve the pattern skip for the decoration. Normally a decoration
         * is repeated on a surface as many times as the material does. A skip
         * pattern allows sparser repeats on the horizontal and vertical axes
         * respectively.
         */
        Vector2i const &patternSkip() const;

        /**
         * Retrieve the pattern offset for the decoration. Used with pattern
         * skip to offset the origin of the pattern.
         */
        Vector2i const &patternOffset() const;

        /**
         * Returns the total number of animation stages for the decoration.
         */
        int stageCount() const;

        /**
         * Provides access to the animation stages for efficient traversal.
         */
        Stages const &stages() const;

    private:
        /// Pattern skip intervals.
        Vector2i patternSkip_;

        /// Pattern skip interval offsets.
        Vector2i patternOffset_;

        /// Animation stages.
        Stages stages_;
    };

    /// A list of decorations.
    typedef QList<Material::Decoration *> Decorations;
};

} // namespace de

extern "C" {
#endif

/**
 * Construct a new material.
 *
 * @param flags  @see materialFlags
 * @param def  Definition for the material, if any.
 * @param dimensions  Dimensions of the material in map coordinate space units.
 * @param envClass  Environment class for the material.
 */
material_t *Material_New(short flags, ded_material_t *def, Size2Raw *dimensions,
                         material_env_class_t envClass);

void Material_Delete(material_t *mat);

/**
 * Returns the number of material variants.
 */
int Material_VariantCount(material_t const *mat);

/**
 * Returns the number of material layers.
 */
int Material_LayerCount(material_t const *mat);

/**
 * Returns the number of material (light) decorations.
 */
int Material_DecorationCount(material_t const *mat);

/**
 * Process a system tick event.
 */
void Material_Ticker(material_t *mat, timespan_t time);

/**
 * Destroys all derived material variants for the material.
 */
void Material_ClearVariants(material_t *mat);

/// @return  Definition associated with this.
struct ded_material_s *Material_Definition(material_t const *mat);

/**
 * Change the associated definition.
 * @param def  New definition. Can be @c NULL.
 */
void Material_SetDefinition(material_t *mat, struct ded_material_s *def);

/// Returns the dimensions of the material in map coordinate space units.
Size2 const *Material_Dimensions(material_t const *mat);

/**
 * Change the world dimensions of the material.
 * @param newDimensions  New dimensions in map coordinate space units.
 */
void Material_SetDimensions(material_t *mat, Size2Raw const *size);

/// @return  Width of the material in map coordinate space units.
int Material_Width(material_t const *mat);

void Material_SetWidth(material_t *mat, int width);

/// @return  Height of the material in map coordinate space units.
int Material_Height(material_t const *mat);

void Material_SetHeight(material_t *mat, int height);

/// @return  @see materialFlags
short Material_Flags(material_t const *mat);

/**
 * Change the public Material Flags.
 * @param flags  @ref materialFlags
 */
void Material_SetFlags(material_t *mat, short flags);

/**
 * Returns @c true if the material is considered to be @em valid. A material
 * can only be invalidated when resources it depends on (such as the definition
 * from which it was produced) are removed as result of runtime file unloading.
 *
 * We can't yet purge these 'orphaned' materials as the game may be holding on
 * to pointers (which are considered eternal). Instead, an invalid material is
 * ignored until such time as the current game is reset or is changed.
 */
boolean Material_IsValid(material_t const *mat);

/// @return  @c true= the material has at least one animated layer.
boolean Material_IsAnimated(material_t const *mat);

/// Returns @c true if the material is considered @em skymasked.
boolean Material_IsSkyMasked(material_t const *mat);

/// Returns @c true if the material is considered drawable.
boolean Material_IsDrawable(material_t const *mat);

/// Returns @c true if one or more (light) decorations are defined for the material.
boolean Material_HasDecorations(material_t const *mat);

/// Returns @c true if one or more of the material's layers are glowing.
boolean Material_HasGlow(material_t const *mat);

/// @return  Prepared state of this material.
byte Material_Prepared(material_t const *mat);

/**
 * Change the prepared status of this material.
 * @param state  @c 0: Not yet prepared.
 *               @c 1: Prepared from original game textures.
 *               @c 2: Prepared from custom or replacement textures.
 */
void Material_SetPrepared(material_t *mat, byte state);

/// @return  Unique identifier of the MaterialManifest for the material.
materialid_t Material_ManifestId(material_t const *mat);

/**
 * Change the unique identifier of the MaterialManifest for the material.
 * @param id  New identifier.
 *
 * @todo Refactor away.
 */
void Material_SetManifestId(material_t *mat, materialid_t id);

/// @return  MaterialEnvironmentClass.
material_env_class_t Material_EnvironmentClass(material_t const *mat);

/**
 * Change the associated environment class.
 * @todo If attached to a Map Surface update accordingly!
 * @param envClass  New MaterialEnvironmentClass.
 */
void Material_SetEnvironmentClass(material_t *mat, material_env_class_t envClass);

/// @return  Detail Texture linked to this else @c NULL
struct texture_s *Material_DetailTexture(material_t *mat);

/**
 * Change the Detail Texture linked to this.
 * @param tex  Texture to be linked with.
 */
void Material_SetDetailTexture(material_t *mat, struct texture_s *tex);

/// @return  Detail Texture blending factor for this [0..1].
float Material_DetailStrength(material_t *mat);

/**
 * Change the Detail Texture strength factor for this.
 * @param strength  New strength value (will be clamped to [0..1]).
 */
void Material_SetDetailStrength(material_t *mat, float strength);

/// @return  Detail Texture scale factor for this [0..1].
float Material_DetailScale(material_t *mat);

/**
 * Change the Detail Texture scale factor for this.
 * @param scale  New scale value (will be clamped to [0..1]).
 */
void Material_SetDetailScale(material_t *mat, float scale);

/// @return  Shiny Texture linked to this else @c NULL
struct texture_s *Material_ShinyTexture(material_t *mat);

/**
 * Change the Shiny Texture linked to this.
 * @param tex  Texture to be linked with.
 */
void Material_SetShinyTexture(material_t *mat, struct texture_s *tex);

/// @return  Shiny Texture blendmode for this.
blendmode_t Material_ShinyBlendmode(material_t *mat);

/**
 * Change the Shiny Texture blendmode for this.
 * @param blendmode  New blendmode value.
 */
void Material_SetShinyBlendmode(material_t *mat, blendmode_t blendmode);

/// @return  Shiny Texture strength factor for this.
float Material_ShinyStrength(material_t *mat);

/**
 * Change the Shiny Texture strength factor for this.
 * @param strength  New strength value (will be clamped to [0..1]).
 */
void Material_SetShinyStrength(material_t *mat, float strength);

/// @return  Shiny Texture minColor (RGB triplet) for this.
float const *Material_ShinyMinColor(material_t *mat);

/**
 * Change the Shiny Texture minColor for this.
 * @param colorRGB  New RGB color values (each component will be clamped to [0..1]).
 */
void Material_SetShinyMinColor(material_t *mat, float const colorRGB[3]);

/// @return  ShinyMask Texture linked to this else @c NULL
struct texture_s *Material_ShinyMaskTexture(material_t *mat);

/**
 * Change the ShinyMask Texture linked to this.
 * @param tex  Texture to be linked with.
 */
void Material_SetShinyMaskTexture(material_t *mat, struct texture_s *tex);

/**
 * Get a property value, selected by DMU_* name.
 *
 * @param material  Material instance.
 * @param args  Property arguments.
 * @return  Always @c 0 (can be used as an iterator).
 */
int Material_GetProperty(material_t const *material, setargs_t *args);

/**
 * Update a property value, selected by DMU_* name.
 *
 * @param material  Material instance.
 * @param args  Property arguments.
 * @return  Always @c 0 (can be used as an iterator).
 */
int Material_SetProperty(material_t *material, setargs_t const *args);

#ifdef __cplusplus
} // extern "C"

de::MaterialManifest &Material_Manifest(material_t const *material);

/**
 * Provides access to the list of layers for efficient traversal.
 */
de::Material::Layers const &Material_Layers(material_t const *mat);

/**
 * Add a new (light) decoration to the material.
 *
 * @param mat       Material instance.
 * @param decor     Decoration to add.
 */
void Material_AddDecoration(material_t *mat, de::Material::Decoration &decor);

/**
 * Provides access to the list of decorations for efficient traversal.
 */
de::Material::Decorations const &Material_Decorations(material_t const *mat);

/**
 * Choose/create a variant of the material which fulfills @a spec.
 *
 * @param material  Material instance.
 * @param spec      Specification for the derivation of @a material.
 * @param canCreate @c true= Create a new variant if no suitable one exists.
 *
 * @return  Chosen variant; otherwise @c NULL if none suitable and not creating.
 */
de::Material::Variant *Material_ChooseVariant(material_t *mat,
    de::MaterialVariantSpec const &spec, bool canCreate = false);

/**
 * Provides access to the list of variant instances for efficient traversal.
 */
de::Material::Variants const &Material_Variants(material_t const *mat);

#endif // __cplusplus

#endif /* LIBDENG_RESOURCE_MATERIAL_H */<|MERGE_RESOLUTION|>--- conflicted
+++ resolved
@@ -44,7 +44,6 @@
 
 #define VALID_MATERIAL_ENV_CLASS(v) ((v) >= MEC_FIRST && (v) < NUM_MATERIAL_ENV_CLASSES)
 
-<<<<<<< HEAD
 /**
  * Prepared states:
  * - 0 Not yet prepared.
@@ -55,44 +54,6 @@
  */
 struct material_s;
 typedef struct material_s material_t;
-=======
-struct material_variantlist_node_s;
-
-struct material_s; // Opaque type
-
-/**
- * Logical material resource.
- * @todo Rename as Material
- */
-class material_t : public de::MapElement
-{
-public:
-    struct ded_material_s* _def;
-    struct material_variantlist_node_s* _variants;
-    material_env_class_t _envClass;    // Environmental sound class.
-    materialid_t        _primaryBind;  // Unique identifier of the MaterialBind associated with this Material or @c NULL if not bound.
-    Size2*              _size;         // Logical dimensions in world-space units.
-    short               _flags;        // @see materialFlags
-    boolean             _inAnimGroup;  // @c true if belongs to some animgroup.
-    boolean             _isCustom;
-    struct texture_s*   _detailTex;
-    float               _detailScale;
-    float               _detailStrength;
-    struct texture_s*   _shinyTex;
-    blendmode_t         _shinyBlendmode;
-    float               _shinyMinColor[3];
-    float               _shinyStrength;
-    struct texture_s*   _shinyMaskTex;
-    byte                _prepared;
-
-    material_t();
-    ~material_t();
-
-    operator material_s &() {
-        return (material_s &) *this;
-    }
-};
->>>>>>> 8c763d4a
 
 #ifdef __cplusplus
 
@@ -108,11 +69,12 @@
 class MaterialSnapshot;
 struct MaterialVariantSpec;
 
-/**
- * A logical material.
+
+/**
+ * Logical material resource.
  * @ingroup resource
  */
-class Material
+class Material : public de::MapElement
 {
 public:
     /**
@@ -382,6 +344,10 @@
 
     /// A list of decorations.
     typedef QList<Material::Decoration *> Decorations;
+
+public:
+    Material();
+    ~Material();
 };
 
 } // namespace de
