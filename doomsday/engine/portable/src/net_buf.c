--- conflicted
+++ resolved
@@ -316,11 +316,7 @@
     // This many bytes are actually sent.
     numSentBytes += size;
 
-<<<<<<< HEAD
-    // All messages are send over a TCP connection.
-=======
     // All messages are sent over a TCP connection.
->>>>>>> 61bc31c7
     N_SendDataBufferReliably(data, size, dest);
 #if _DEBUG
     VERBOSE2(Con_Message("N_SendPacket: Sending %li bytes reliably to %i.\n", size, dest));
