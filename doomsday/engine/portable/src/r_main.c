--- conflicted
+++ resolved
@@ -610,10 +610,7 @@
 void R_InterpolateViewer(viewer_t* start, viewer_t* end, float pos, viewer_t* out)
 {
     float inv = 1 - pos;
-<<<<<<< HEAD
-=======
     int delta;
->>>>>>> 64b7ea64
 
     out->pos[VX] = inv * start->pos[VX] + pos * end->pos[VX];
     out->pos[VY] = inv * start->pos[VY] + pos * end->pos[VY];
@@ -718,39 +715,8 @@
  */
 void R_NewSharpWorld(void)
 {
-<<<<<<< HEAD
-    extern boolean firstFrameAfterLoad;
-
-    int                 i;
-
-    if(firstFrameAfterLoad)
-    {
-        /**
-         * We haven't yet drawn the world. Everything *is* sharp so simply
-         * reset the viewer data.
-         * \fixme A bit of a kludge?
-         */
-        int i;
-        for(i = 0; i < DDMAXPLAYERS; ++i)
-        {
-            int p = P_ConsoleToLocal(i);
-            if(p != -1)
-            {
-                viewdata_t* vd = &viewData[p];
-                memset(&vd->sharp,    0, sizeof(vd->sharp));
-                memset(&vd->current,  0, sizeof(vd->current));
-                memset(vd->lastSharp, 0, sizeof(vd->lastSharp));
-                vd->frontVec[0] = vd->frontVec[1] = vd->frontVec[2] = 0;
-                vd->sideVec[0]  = vd->sideVec[1]  = vd->sideVec[2]  = 0;
-                vd->upVec[0]    = vd->upVec[1]    = vd->upVec[2]    = 0;
-                vd->viewCos = vd->viewSin = 0;
-            }
-        }
-        return;
-    }
-=======
     int i;
->>>>>>> 64b7ea64
+
 
     if(resetNextViewer)
         resetNextViewer = 2;
