--- conflicted
+++ resolved
@@ -139,11 +139,7 @@
 
 #if _DEBUG
         LOG_VERBOSE("FileHandle [%p] buffering \"%s:%s\"...")
-<<<<<<< HEAD
-            << de::dintptr(hndl) << container.composePath().prettyNativePath() << file.composePath().prettyNativePath();
-=======
-            << de::dintptr(hndl) << de::NativePath(container.composePath()).pretty() << file.composePath();
->>>>>>> 71751268
+            << de::dintptr(hndl) << de::NativePath(container.composePath()).pretty() << de::NativePath(file.composePath()).pretty();
 #endif
         file.read((uint8_t*)hndl->d->data, 0, file.size());
     }
