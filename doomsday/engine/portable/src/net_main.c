--- conflicted
+++ resolved
@@ -1250,11 +1250,7 @@
         port = strtol(argv[2], 0, 0);
     }
 
-<<<<<<< HEAD
     return Net_StartConnection(argv[1], port);
-=======
-    return Con_Busy(BUSYF_ACTIVITY | (verbose? BUSYF_CONSOLE_OUTPUT : 0), NULL, Net_ConnectWorker, &param);
->>>>>>> 8123b51e
 }
 
 /**
