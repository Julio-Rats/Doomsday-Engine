--- conflicted
+++ resolved
@@ -35,11 +35,7 @@
 #include "sys_network.h"
 #include "net_msg.h"
 #include "p_mapdata.h"
-<<<<<<< HEAD
-=======
-#include "con_decl.h"
 #include "smoother.h"
->>>>>>> 236c0c39
 
 #define BIT(x)              (1 << (x))
 
