/**
 * @file gl_draw.h
 * Basic GL-Drawing Routines.
 *
 * @ingroup gl
 *
 * @authors Copyright &copy; 2003-2012 Jaakko Keränen <jaakko.keranen@iki.fi>
 * @authors Copyright &copy; 2005-2012 Daniel Swanson <danij@dengine.net>
 *
 * @par License
 * GPL: http://www.gnu.org/licenses/gpl.html
 *
 * <small>This program is free software; you can redistribute it and/or modify
 * it under the terms of the GNU General Public License as published by the
 * Free Software Foundation; either version 2 of the License, or (at your
 * option) any later version. This program is distributed in the hope that it
 * will be useful, but WITHOUT ANY WARRANTY; without even the implied warranty
 * of MERCHANTABILITY or FITNESS FOR A PARTICULAR PURPOSE. See the GNU General
 * Public License for more details. You should have received a copy of the GNU
 * General Public License along with this program; if not, write to the Free
 * Software Foundation, Inc., 51 Franklin St, Fifth Floor, Boston, MA
 * 02110-1301 USA</small>
 */

#ifndef LIBDENG_GRAPHICS_DRAW_H
#define LIBDENG_GRAPHICS_DRAW_H

#include "rect.h"

void GL_DrawLine(float x1, float y1, float x2, float y2, float r, float g, float b, float a);

<<<<<<< HEAD
void GL_DrawRecti(const RectRaw* rect);

void GL_DrawRectWithCoords(const RectRaw* rect, Point2Raw coords[4]);

void GL_DrawRectd(const RectRawf* rect);
void GL_DrawRect(float x, float y, float w, float h);
void GL_DrawRectColor(float x, float y, float w, float h, float r, float g, float b, float a);
void GL_DrawRectTextureColor(float x, float y, float w, float h, DGLuint tex, int texW, int texH, const float topColor[3], float topAlpha, const float bottomColor[3], float bottomAlpha);
=======
void GL_DrawRect(const RectRaw* rect);
void GL_DrawRect2(int x, int y, int w, int h);

void GL_DrawRectWithCoords(const RectRaw* rect, Point2Raw coords[4]);

void GL_DrawRectf(const RectRawf* rect);
void GL_DrawRectf2(double x, double y, double w, double h);
>>>>>>> 639c80dc

void GL_DrawRectfWithCoords(const RectRawf* rect, Point2Rawf coords[4]);

void GL_DrawRectf2Color(double x, double y, double w, double h, float r, float g, float b, float a);
void GL_DrawRectf2TextureColor(double x, double y, double w, double h,
    int texW, int texH, const float topColor[3], float topAlpha,
    const float bottomColor[3], float bottomAlpha);

void GL_DrawRectf2Tiled(double x, double y, double w, double h, int tw, int th);

/**
 * The cut rectangle must be inside the other one.
 */
void GL_DrawCutRectfTiled(const RectRawf* rect, int tw, int th, int txoff, int tyoff, const RectRawf* cutRect);
void GL_DrawCutRectf2Tiled(double x, double y, double w, double h, int tw, int th,
    int txoff, int tyoff, double cx, double cy, double cw, double ch);

// Filters:
boolean GL_FilterIsVisible(void);
void GL_SetFilter(boolean enable);
void GL_SetFilterColor(float r, float g, float b, float a);
void GL_DrawFilter(void);

void GL_ConfigureBorderedProjection2(borderedprojectionstate_t* bp, int flags,
    int width, int height, int availWidth, int availHeight, scalemode_t overrideMode,
    float stretchEpsilon);
void GL_ConfigureBorderedProjection(borderedprojectionstate_t* bp, int flags,
    int width, int height, int availWidth, int availHeight, scalemode_t overrideMode);

void GL_BeginBorderedProjection(borderedprojectionstate_t* bp);
void GL_EndBorderedProjection(borderedprojectionstate_t* bp);

#endif /// LIBDENG_GRAPHICS_DRAW_H<|MERGE_RESOLUTION|>--- conflicted
+++ resolved
@@ -29,16 +29,6 @@
 
 void GL_DrawLine(float x1, float y1, float x2, float y2, float r, float g, float b, float a);
 
-<<<<<<< HEAD
-void GL_DrawRecti(const RectRaw* rect);
-
-void GL_DrawRectWithCoords(const RectRaw* rect, Point2Raw coords[4]);
-
-void GL_DrawRectd(const RectRawf* rect);
-void GL_DrawRect(float x, float y, float w, float h);
-void GL_DrawRectColor(float x, float y, float w, float h, float r, float g, float b, float a);
-void GL_DrawRectTextureColor(float x, float y, float w, float h, DGLuint tex, int texW, int texH, const float topColor[3], float topAlpha, const float bottomColor[3], float bottomAlpha);
-=======
 void GL_DrawRect(const RectRaw* rect);
 void GL_DrawRect2(int x, int y, int w, int h);
 
@@ -46,7 +36,6 @@
 
 void GL_DrawRectf(const RectRawf* rect);
 void GL_DrawRectf2(double x, double y, double w, double h);
->>>>>>> 639c80dc
 
 void GL_DrawRectfWithCoords(const RectRawf* rect, Point2Rawf coords[4]);
 
