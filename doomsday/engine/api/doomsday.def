<<<<<<< HEAD
; Doomsday Engine API (Routines exported from Doomsday.exe).
;
; Highest ordinal is currently: --> 542 <--
; Other free ordinals: -
=======
NAME            "DOOMSDAY"

; Highest ordinal is currently
; --> 457 <--
; Free ordinals:
; 45 formerly B_BindingsForCommand
; 65 formerly P_GetBlockRootIdx
; 68 formerly P_BlockLinesIterator
; 69 formerly P_BlockMobjsIterator
; 70 formerly P_BlockPolyobjsIterator
; 77 formerly P_LoadBlockMap
; 78 formerly P_LoadReject
; 95 formerly R_FlatNumForName
; 96 formerly R_CheckTextureNumForName
; 98 formerly R_TextureNameForNum
; 99 formerly R_MaterialSetTranslation
; 100 formerly R_SetTextureTranslation
; 106 formerly DD_GetDGLProcAddress
; 107 formerly GL_DoUpdate
; 108 formerly GL_ChangeResolution
; 112 formerly GL_TextureFilterMode
; 113 formerly DGL_Color
; 116 formerly GL_SetSprite
; 118 formerly GL_SetTexture
; 131 formerly GL_DrawPSprite
; 143 formerly M_Random
; 144 formerly M_FRandom
; 197 formerly PCX_GetSize
; 198 formerly PCX_Load
; 199 formerly PCX_MemoryLoad
; 200 formerly PNG_Load
; 201 formerly TGA_Save24_rgb565
; 202 formerly TGA_Save24_rgb888
; 203 formerly TGA_Save24_rgba8888
; 204 formerly TGA_Save16_rgb888
; 205 formerly TGA_GetSize
; 206 formerly GL_Update
; 238 formerly DGL_Color2
; 255 formerly P_PointToBlock
; 326 formerly PO_Alloc
; 332 formerly P_ControlReset
; 317 formerly P_Copy
; 318 formerly P_Copyp
; 319 formerly P_Swap
; 320 formerly P_Swapp
; 328 formerly P_RegisterCustomMapProperty
; 333 formerly P_MergeCommand
; 349 formerly R_MaterialIsCustom
; 375 formerly DGL_MultiTexCoord2f
; 376 formerly DGL_MultiTexCoord2fv
>>>>>>> 61bc31c7

NAME                            "DOOMSDAY"
EXPORTS
; Plugins.
    Plug_AddHook                @1 NONAME
    Plug_RemoveHook             @2 NONAME
    Plug_CheckForHook           @3 NONAME

; Base.
    DD_AddGame                  @4 NONAME
    DD_AddGameResource          @5 NONAME
    DD_GetGameInfo              @6 NONAME
    DD_GetGameInfo2             @7 NONAME
    DD_GetInteger               @8 NONAME
    DD_SetInteger               @9 NONAME
    DD_SetVariable              @10 NONAME
    DD_GetVariable              @43 NONAME
    DD_GetPlayer                @44 NONAME
    DD_MaterialForTextureIndex  @234 NONAME
    DD_ParseTextureNamespace    @502 NONAME
    DD_ParseMaterialNamespace   @503 NONAME

; Base: Types.
    ; Animator.
    Animator_Init               @449 NONAME
    Animator_Set                @450 NONAME
    Animator_Think              @451 NONAME

	; 2D vector Animator.
	AnimatorVector2_Init        @452 NONAME
	AnimatorVector2_Set         @453 NONAME
	AnimatorVector2_Think       @454 NONAME

	; 3D vector Animator.
	AnimatorVector3_Init        @455 NONAME
	AnimatorVector3_Set         @456 NONAME
	AnimatorVector3_Think       @457 NONAME

	; 4D vector Animator.
	AnimatorVector4_Init        @458 NONAME
	AnimatorVector4_Set         @459 NONAME
	AnimatorVector4_Think       @460 NONAME

    ; String.
    Str_New                     @461 NONAME
    Str_Init                    @462 NONAME
    Str_Free                    @463 NONAME
    Str_Delete                  @464 NONAME
    Str_Clear                   @465 NONAME
    Str_Reserve                 @466 NONAME
    Str_Set                     @467 NONAME
    Str_Append                  @468 NONAME
    Str_AppendChar              @469 NONAME
    Str_Appendf                 @470 NONAME
    Str_PartAppend              @471 NONAME
    Str_Prepend                 @472 NONAME
    Str_Length                  @473 NONAME
    Str_IsEmpty                 @474 NONAME
    Str_Text                    @475 NONAME
    Str_Copy                    @476 NONAME
    Str_StripLeft               @477 NONAME
    Str_StripRight              @478 NONAME
    Str_Strip                   @479 NONAME
    Str_GetLine                 @480 NONAME
    Str_CopyDelim2              @481 NONAME
    Str_CopyDelim               @482 NONAME
    Str_CompareIgnoreCase       @483 NONAME
    Str_At                      @484 NONAME
    Str_RAt                     @485 NONAME
    Str_Truncate                @498 NONAME
    Str_PrependChar             @336 NONAME

    ; Uri.
    Uri_ConstructDefault        @238 NONAME
    Uri_Construct2              @497 NONAME
    Uri_Construct               @244 NONAME
    Uri_ConstructCopy           @249 NONAME
    Uri_Copy                    @250 NONAME
    Uri_Destruct                @255 NONAME
    Uri_SetUri                  @326 NONAME
    Uri_SetUri2                 @328 NONAME
    Uri_SetUri3                 @332 NONAME
    Uri_Resolved                @405 NONAME
    Uri_Clear                   @406 NONAME
    Uri_Scheme                  @486 NONAME
    Uri_Path                    @487 NONAME
    Uri_ComposePath             @488 NONAME
    Uri_ToString                @489 NONAME
    Uri_Equality                @493 NONAME
    Uri_SetPath                 @437 NONAME
    Uri_SetScheme               @500 NONAME

; Base: Definitions.
    Def_Get                     @11 NONAME
    Def_Set                     @111 NONAME
    Def_EvalFlags               @12 NONAME

; Base: Input.
    DD_ClearKeyRepeaters        @13 NONAME
    DD_GetKeyCode               @236 NONAME

; Base: File system.
    F_Access                    @245 NONAME
    F_FileExists                @139 NONAME
    F_LastModified              @246 NONAME
    F_MakePath                  @138 NONAME

    M_ReadFile                  @134 NONAME
    M_WriteFile                 @135 NONAME

    W_CheckLumpNumForName       @14 NONAME
    W_CheckLumpNumForName2      @45 NONAME
    W_GetLumpNumForName         @15 NONAME

    W_ReadLump                  @18 NONAME
    W_ReadLumpSection           @253 NONAME
    W_CacheLump                 @19 NONAME
    W_CacheChangeTag            @21 NONAME

    W_LumpLength                @16 NONAME
    W_LumpName                  @17 NONAME
    W_LumpSourceFile            @22 NONAME
    W_LumpIsFromIWAD            @239 NONAME

    F_ExtractFileBase           @136 NONAME
    F_FindFileExtension         @137 NONAME
    F_TranslatePath             @140 NONAME
    F_PrettyPath                @421 NONAME

; Base: Zone.
    Z_Malloc                    @24 NONAME
    Z_Calloc                    @211 NONAME
    Z_Realloc                   @212 NONAME
    Z_Recalloc                  @213 NONAME
    Z_Free                      @25 NONAME
    Z_FreeTags                  @26 NONAME
    Z_ChangeTag2                @27 NONAME
    Z_CheckHeap                 @28 NONAME

; Base: Misc.
    dd_snprintf                 @447 NONAME
    dd_vsnprintf                @448 NONAME

; Console.
    Con_Open                    @29 NONAME
    Con_AddCommand              @31 NONAME
    Con_AddVariable             @32 NONAME
    Con_AddCommandList          @33 NONAME
    Con_AddVariableList         @34 NONAME
    Con_GetVariableType         @35 NONAME
    Con_GetInteger              @226 NONAME
    Con_GetFloat                @227 NONAME
    Con_GetByte                 @228 NONAME
    Con_GetString               @229 NONAME
    Con_SetInteger              @230 NONAME
    Con_SetInteger2             @490 NONAME
    Con_SetFloat                @231 NONAME
    Con_SetFloat2               @491 NONAME
    Con_SetString               @36 NONAME
    Con_SetString2              @492 NONAME
    Con_Printf                  @37 NONAME
    Con_FPrintf                 @38 NONAME
    DD_Execute                  @39 NONAME
    DD_Executef                 @40 NONAME
    Con_Message                 @41 NONAME
    Con_Error                   @42 NONAME
    Con_Busy                    @330 NONAME
    Con_BusyWorkerEnd           @331 NONAME
    Con_SetPrintFilter          @536 NONAME

; Console: Bindings.
    B_BindingsForCommand        @428 NONAME
    B_BindingsForControl        @429 NONAME
    B_SetContextFallback		@440 NONAME

; System.
;   Sys_TicksPerSecond          @46 NONAME
    Sys_GetTime                 @47 NONAME
    Sys_GetSeconds              @48 NONAME
    Sys_GetRealTime             @49 NONAME
    Sys_Sleep                   @50 NONAME
    Sys_CriticalMessage         @51 NONAME
    Sys_Quit                    @52 NONAME

; Map building interface.
    MPE_Begin                   @350 NONAME
    MPE_End                     @351 NONAME

    MPE_VertexCreate            @352 NONAME
    MPE_VertexCreatev           @409 NONAME
    MPE_SidedefCreate           @353 NONAME
    MPE_LinedefCreate           @354 NONAME
    MPE_SectorCreate            @355 NONAME
    MPE_PlaneCreate             @408 NONAME
    MPE_PolyobjCreate           @356 NONAME
    MPE_GameObjProperty         @413 NONAME

; Network.
    Net_SendPacket              @53 NONAME
    Net_GetTicCmd               @54 NONAME
    Net_GetPlayerName           @55 NONAME
    Net_GetPlayerID             @56 NONAME
    Net_PlayerSmoother          @541 NONAME
    Sv_CanTrustClientPos        @542 NONAME

; Play.
    P_AccurateDistance          @57 NONAME
    P_ApproxDistance            @58 NONAME
    P_ApproxDistance3           @243 NONAME
    P_PointOnLinedefSide        @59 NONAME
    P_BoxOnLineSide             @60 NONAME
    P_MakeDivline               @61 NONAME
    P_PointOnDivlineSide        @62 NONAME
    P_InterceptVector           @63 NONAME
    P_LineOpening               @64 NONAME
    P_MobjsBoxIterator          @346 NONAME
    P_LinesBoxIterator          @435 NONAME
    P_AllLinesBoxIterator       @347 NONAME
    P_PolyobjsBoxIterator       @348 NONAME
    P_SubsectorsBoxIterator     @345 NONAME
    P_LineMobjsIterator         @73 NONAME
    P_SectorTouchingMobjsIterator @74 NONAME
    P_PathTraverse              @75 NONAME
    P_CheckLineSight            @76 NONAME
    P_MobjSetState              @207 NONAME
    P_SpawnDamageParticleGen    @233 NONAME

; Play: Controls.
    P_NewPlayerControl          @251 NONAME
    P_GetControlState           @252 NONAME
    P_GetImpulseControlState    @339 NONAME

; Play: Setup.
    P_LoadMap                   @254 NONAME

; Play: Map Data Updates and Information Access.
    P_ToIndex                   @256 NONAME
    P_ToPtr                     @257 NONAME
    P_Callback                  @258 NONAME
    P_Callbackp                 @259 NONAME
    P_Iteratep                  @410 NONAME

    ; dummy objects
    P_AllocDummy                @321 NONAME
    P_FreeDummy                 @322 NONAME
    P_DummyType                 @323 NONAME
    P_IsDummy                   @324 NONAME
    P_DummyExtraData            @325 NONAME

    ; index-based write functions
    P_SetBool                   @260 NONAME
    P_SetByte                   @261 NONAME
    P_SetInt                    @262 NONAME
    P_SetFixed                  @263 NONAME
    P_SetAngle                  @264 NONAME
    P_SetFloat                  @265 NONAME
    P_SetPtr                    @267 NONAME

    P_SetBoolv                  @268 NONAME
    P_SetBytev                  @269 NONAME
    P_SetIntv                   @270 NONAME
    P_SetFixedv                 @271 NONAME
    P_SetAnglev                 @272 NONAME
    P_SetFloatv                 @273 NONAME
    P_SetPtrv                   @274 NONAME

    ; pointer-based write functions
    P_SetBoolp                  @275 NONAME
    P_SetBytep                  @276 NONAME
    P_SetIntp                   @277 NONAME
    P_SetFixedp                 @278 NONAME
    P_SetAnglep                 @279 NONAME
    P_SetFloatp                 @280 NONAME
    P_SetPtrp                   @281 NONAME

    P_SetBoolpv                 @282 NONAME
    P_SetBytepv                 @283 NONAME
    P_SetIntpv                  @284 NONAME
    P_SetFixedpv                @285 NONAME
    P_SetAnglepv                @286 NONAME
    P_SetFloatpv                @287 NONAME
    P_SetPtrpv                  @288 NONAME

    ; index-based read functions
    P_GetBool                   @289 NONAME
    P_GetByte                   @290 NONAME
    P_GetInt                    @291 NONAME
    P_GetFixed                  @292 NONAME
    P_GetAngle                  @293 NONAME
    P_GetFloat                  @294 NONAME
    P_GetPtr                    @295 NONAME

    P_GetBoolv                  @296 NONAME
    P_GetBytev                  @297 NONAME
    P_GetIntv                   @298 NONAME
    P_GetFixedv                 @299 NONAME
    P_GetAnglev                 @300 NONAME
    P_GetFloatv                 @301 NONAME
    P_GetPtrv                   @302 NONAME

    ; pointer-based read functions
    P_GetBoolp                  @303 NONAME
    P_GetBytep                  @304 NONAME
    P_GetIntp                   @305 NONAME
    P_GetFixedp                 @306 NONAME
    P_GetAnglep                 @307 NONAME
    P_GetFloatp                 @308 NONAME
    P_GetPtrp                   @309 NONAME

    P_GetBoolpv                 @310 NONAME
    P_GetBytepv                 @311 NONAME
    P_GetIntpv                  @312 NONAME
    P_GetFixedpv                @313 NONAME
    P_GetAnglepv                @314 NONAME
    P_GetFloatpv                @315 NONAME
    P_GetPtrpv                  @316 NONAME

    P_CountGameMapObjs          @414 NONAME
    P_GetGMOByte                @415 NONAME
    P_GetGMOShort               @416 NONAME
    P_GetGMOInt                 @417 NONAME
    P_GetGMOFixed               @418 NONAME
    P_GetGMOAngle               @419 NONAME
    P_GetGMOFloat               @420 NONAME

; Play: Misc.
    P_RegisterMapObj            @411 NONAME
    P_RegisterMapObjProperty    @412 NONAME

; Play: Mobjs.
    P_MobjCreate                @357 NONAME
    P_MobjDestroy               @358 NONAME
    P_MobjLink                  @66 NONAME
    P_MobjUnlink                @67 NONAME
    P_MobjLinesIterator         @71 NONAME
    P_MobjSectorsIterator       @72 NONAME
    P_MobjForID                 @333 NONAME
    ClMobj_IsValid              @103 NONAME
    ClPlayer_ClMobj             @537 NONAME

; Play: Polyobjs.
    P_PolyobjMove               @79 NONAME
    P_PolyobjRotate             @80 NONAME
    P_PolyobjLink               @82 NONAME
    P_PolyobjUnLink             @81 NONAME

    P_GetPolyobj                @424 NONAME
    P_SetPolyobjCallback        @83 NONAME

; Play: Materials.
    Materials_GetSymbolicName   @337 NONAME
    Materials_GetUri            @494 NONAME
    Materials_IndexForName      @495 NONAME
    Materials_IndexForUri       @496 NONAME
    Materials_CreateAnimGroup   @241 NONAME
    Materials_AddAnimGroupFrame @242 NONAME

; Play: Thinkers.
    DD_ThinkerAdd               @86 NONAME
    DD_ThinkerRemove            @87 NONAME
    DD_ThinkerSetStasis         @426 NONAME	

    DD_RunThinkers              @84 NONAME
    DD_InitThinkers             @85 NONAME
    DD_IterateThinkers          @425 NONAME

; Refresh.
    DD_IsSharpTick              @538 NONAME
    DD_GetFrameRate             @88 NONAME
    R_SetupMap                  @89 NONAME
    R_PrecacheMobjNum           @427 NONAME
    R_PrecacheSkinsForState     @240 NONAME
    R_PrecachePatch             @335 NONAME
    R_RenderPlayerView          @90 NONAME
    R_ViewWindowDimensions      @91 NONAME
    R_SetViewWindowDimensions   @92 NONAME
    R_ViewportDimensions        @430 NONAME
    R_SetViewPortPlayer         @65 NONAME
    R_SetBorderGfx              @93 NONAME
    R_GetSpriteInfo             @94 NONAME
    R_GetPatchInfo              @237 NONAME
    R_GetPatchName              @247 NONAME
    R_PointToAngle2             @101 NONAME
    R_PointInSubsector          @102 NONAME
    R_HSVToRGB                  @439 NONAME
    R_CreateColorPalette		 @444 NONAME
    R_GetColorPaletteNumForName @446 NONAME
    R_GetColorPaletteNameForNum @445 NONAME
    R_GetColorPaletteRGBf       @423 NONAME
    R_GetColorPaletteRGBubv     @436 NONAME

    R_ChooseAlignModeAndScaleFactor @504 NONAME
    R_ChooseScaleMode2          @505 NONAME
    R_ChooseScaleMode           @506 NONAME

; DGL.
    DGL_SetMaterialUI           @117 NONAME
    DGL_SetNoMaterial           @115 NONAME
    DGL_SetPSprite              @114 NONAME
    DGL_SetPSprite2             @334 NONAME
    DGL_SetPatch                @196 NONAME
    DGL_SetRawImage             @119 NONAME
    DGL_Enable                  @387 NONAME
    DGL_Disable                 @388 NONAME
    DGL_GetIntegerv             @392 NONAME
    DGL_GetInteger              @393 NONAME
    DGL_SetInteger              @394 NONAME
    DGL_GetFloatv               @375 NONAME
    DGL_GetFloat                @399 NONAME
    DGL_SetFloat                @401 NONAME
    DGL_BlendFunc               @389 NONAME
    DGL_BlendOp                 @407 NONAME
    DGL_BlendMode               @338 NONAME
    DGL_MatrixMode              @359 NONAME
    DGL_PushMatrix              @360 NONAME
    DGL_PopMatrix               @361 NONAME
    DGL_LoadIdentity            @362 NONAME
    DGL_Ortho                   @390 NONAME
    DGL_Scissor                 @404 NONAME
    DGL_Bind                    @396 NONAME
    DGL_DeleteTextures          @403 NONAME
    DGL_Begin                   @363 NONAME
    DGL_End                     @364 NONAME
    DGL_NewList                 @431 NONAME
    DGL_EndList                 @432 NONAME
    DGL_CallList                @433 NONAME
    DGL_DeleteLists             @434 NONAME
    DGL_Translatef              @384 NONAME
    DGL_Rotatef                 @385 NONAME
    DGL_Scalef                  @386 NONAME
    DGL_Color3ub                @365 NONAME
    DGL_Color3ubv               @366 NONAME
    DGL_Color4ub                @367 NONAME
    DGL_Color4ubv               @368 NONAME
    DGL_Color3f                 @369 NONAME
    DGL_Color3fv                @370 NONAME
    DGL_Color4f                 @371 NONAME
    DGL_Color4fv                @372 NONAME
    DGL_TexCoord2f              @373 NONAME
    DGL_TexCoord2fv             @374 NONAME
    DGL_Vertex2f                @377 NONAME
    DGL_Vertex2fv               @378 NONAME
    DGL_Vertex3f                @379 NONAME
    DGL_Vertex3fv               @380 NONAME
    DGL_Vertices2ftv            @381 NONAME
    DGL_Vertices3ftv            @382 NONAME
    DGL_Vertices3fctv           @383 NONAME
    DGL_DrawLine                @127 NONAME
    DGL_DrawRect                @133 NONAME
    DGL_DrawRecti               @511 NONAME
    DGL_DrawRectd               @512 NONAME
    DGL_DrawRectColor           @128 NONAME
    DGL_DrawRectTiled           @129 NONAME
    DGL_DrawCutRectTiled        @130 NONAME
    DGL_NewTextureWithParams    @329 NONAME

    ; Deprecated:
    DGL_DrawRawScreen           @126 NONAME

; Renderer.
    Rend_SkyParams              @105 NONAME
    GL_UseFog                   @104 NONAME

; InFine.
    FI_Execute                  @68 NONAME
    FI_Execute2                 @69 NONAME
    FI_ScriptTerminate          @70 NONAME
    FI_ScriptSuspend            @77 NONAME
    FI_ScriptResume             @78 NONAME
    FI_ScriptActive             @95 NONAME
    FI_ScriptSuspended          @96 NONAME
    FI_ScriptIsMenuTrigger      @98 NONAME
    FI_ScriptRequestSkip        @99 NONAME
    FI_ScriptResponder          @100 NONAME
    FI_ScriptFlags              @235 NONAME

; SVG
    R_NewVectorGraphic          @317 NONAME

    GL_DrawVectorGraphic        @318 NONAME
    GL_DrawVectorGraphic2       @319 NONAME
    GL_DrawVectorGraphic3       @320 NONAME

; Graphics.
    GL_GrabScreen               @109 NONAME
    GL_SetFilter                @132 NONAME
    GL_SetFilterColor           @441 NONAME
    GL_TextureIndexForUri       @438 NONAME
    GL_TextureIndexForUri2      @501 NONAME

    GL_ConfigureBorderedProjection @507 NONAME
    GL_ConfigureBorderedProjection2 @508 NONAME
    GL_BeginBorderedProjection  @509 NONAME
    GL_EndBorderedProjection    @510 NONAME

; Graphics: Text
    FR_Font                     @106 NONAME
    FR_SetFont                  @107 NONAME
    FR_PushAttrib               @108 NONAME
    FR_PopAttrib                @112 NONAME
    FR_LoadDefaultAttrib        @113 NONAME

    FR_ResetTypeinTimer         @116 NONAME

    FR_Leading                  @118 NONAME
    FR_SetLeading               @120 NONAME
    FR_Tracking                 @121 NONAME
    FR_SetTracking              @122 NONAME
    FR_SetColor                 @123 NONAME
    FR_SetColorv                @124 NONAME
    FR_ColorAndAlpha            @125 NONAME
    FR_SetColorAndAlpha         @131 NONAME
    FR_SetColorAndAlphav        @197 NONAME
    FR_ColorRed                 @198 NONAME
    FR_SetColorRed              @199 NONAME
    FR_ColorGreen               @200 NONAME
    FR_SetColorGreen            @201 NONAME
    FR_ColorBlue                @202 NONAME
    FR_SetColorBlue             @203 NONAME
    FR_Alpha                    @204 NONAME
    FR_SetAlpha                 @205 NONAME
    FR_ShadowOffset             @206 NONAME
    FR_SetShadowOffset          @513 NONAME
    FR_ShadowStrength           @514 NONAME
    FR_SetShadowStrength        @515 NONAME
    FR_GlitterStrength          @516 NONAME
    FR_SetGlitterStrength       @517 NONAME
    FR_CaseScale                @518 NONAME
    FR_SetCaseScale             @519 NONAME

    FR_TextDimensions           @520 NONAME
    FR_TextWidth                @521 NONAME
    FR_TextHeight               @522 NONAME

    FR_DrawText                 @523 NONAME
    FR_DrawText2                @524 NONAME
    FR_DrawText3                @525 NONAME

    FR_DrawChar                 @526 NONAME
    FR_DrawChar2                @527 NONAME
    FR_DrawChar3                @528 NONAME

    FR_CharDimensions           @529 NONAME
    FR_CharWidth                @530 NONAME
    FR_CharHeight               @531 NONAME

; Fonts.
    Fonts_IndexForUri           @532 NONAME
    Fonts_IndexForName          @533 NONAME
    Fonts_GetUri                @534 NONAME
    Fonts_GetSymbolicName       @535 NONAME

; Audio.
    S_MapChange                 @225 NONAME
    S_LocalSoundAtVolumeFrom    @221 NONAME
    S_LocalSoundAtVolume        @214 NONAME
    S_LocalSound                @215 NONAME
    S_LocalSoundFrom            @216 NONAME
    S_StartSound                @217 NONAME
    S_StartSoundEx              @327 NONAME
    S_StartSoundAtVolume        @224 NONAME
    S_ConsoleSound              @218 NONAME
    S_StopSound                 @223 NONAME
    S_IsPlaying                 @110 NONAME
    S_StartMusic                @219 NONAME
    S_StartMusicNum             @222 NONAME
    S_StopMusic                 @220 NONAME
    S_PauseMusic                @232 NONAME

; Miscellaneous.
    M_SkipWhite                 @141 NONAME
    M_FindWhite                 @142 NONAME
    M_StrCatQuoted              @248 NONAME
    M_IsStringValidInt          @20 NONAME
    M_IsStringValidByte         @23 NONAME
    M_IsStringValidFloat        @30 NONAME
    M_ClearBox                  @208 NONAME
    M_AddToBox                  @209 NONAME
    M_ScreenShot                @210 NONAME
    M_CheckTrigger              @340 NONAME
    M_RunTrigger                @341 NONAME
    M_CeilPow2                  @422 NONAME
    M_NumDigits                 @143 NONAME
    M_RatioReduce               @499 NONAME

; Math.
    RNG_RandByte                @97 NONAME

    ; Binary angles.
    bamsAtan2                   @145 NONAME

    ; Vectors.
    V2_Rotate                   @344 NONAME
    V2_Intersection             @349 NONAME

    ; Utilities.
    M_PointLineDistance         @442 NONAME
    M_ProjectPointOnLine        @443 NONAME
    P_PointOnLineSide           @376 NONAME

; Miscellaneous: Command line.
    ArgAbbreviate               @146 NONAME
    Argc                        @147 NONAME
    Argv                        @148 NONAME
    ArgvPtr                     @149 NONAME
    ArgNext                     @150 NONAME
    ArgCheck                    @151 NONAME
    ArgCheckWith                @152 NONAME
    ArgExists                   @153 NONAME
    ArgIsOption                 @154 NONAME

; Doomsday Engine Definitions.
    DED_Init                    @155 NONAME
    DED_Clear                   @156 NONAME
    DED_Read                    @157 NONAME
    DED_AddFlag                 @159 NONAME
    DED_AddMobj                 @160 NONAME
    DED_AddState                @161 NONAME
    DED_AddSprite               @162 NONAME
    DED_AddLight                @163 NONAME
    DED_AddModel                @164 NONAME
    DED_AddSound                @165 NONAME
    DED_AddMusic                @166 NONAME
    DED_AddMapInfo              @167 NONAME
    DED_AddText                 @168 NONAME
    DED_AddTextureEnv           @169 NONAME
    DED_AddValue                @170 NONAME
    DED_AddDetail               @171 NONAME
    DED_AddPtcGen               @172 NONAME
    DED_AddSectorType           @173 NONAME
    DED_AddLineType             @174 NONAME
    DED_RemoveFlag              @176 NONAME
    DED_RemoveMobj              @177 NONAME
    DED_RemoveState             @178 NONAME
    DED_RemoveSprite            @179 NONAME
    DED_RemoveLight             @180 NONAME
    DED_RemoveModel             @181 NONAME
    DED_RemoveSound             @182 NONAME
    DED_RemoveMusic             @183 NONAME
    DED_RemoveMapInfo           @184 NONAME
    DED_RemoveText              @185 NONAME
    DED_RemoveTextureEnv        @186 NONAME
    DED_RemoveValue             @187 NONAME
    DED_RemoveDetail            @188 NONAME
    DED_RemovePtcGen            @189 NONAME
    DED_RemoveSectorType        @190 NONAME
    DED_RemoveLineType          @191 NONAME
    DED_NewEntries              @192 NONAME
    DED_NewEntry                @193 NONAME
    DED_DelEntry                @194 NONAME
    DED_DelArray                @195 NONAME
    
; Reader.
    Reader_NewWithBuffer        @1000 NONAME
    Reader_Delete               @1001 NONAME
    Reader_ReadChar             @1002 NONAME
    Reader_ReadByte             @1003 NONAME
    Reader_ReadInt16            @1004 NONAME    
    Reader_ReadUInt16           @1005 NONAME    
    Reader_ReadInt32            @1006 NONAME    
    Reader_ReadUInt32           @1007 NONAME    
    Reader_ReadFloat            @1008 NONAME
    Reader_ReadPackedUInt16     @1009 NONAME
    Reader_ReadPackedUInt32     @1010 NONAME
    Reader_Read                 @1011 NONAME
    Reader_AtEnd                @1012 NONAME
    Reader_Pos                  @1013 NONAME
    Reader_SetPos               @1014 NONAME
    Reader_Size                 @1015 NONAME

; Writer.
    Writer_NewWithBuffer        @1050 NONAME
    Writer_NewWithDynamicBuffer @1051 NONAME
    Writer_Delete               @1052 NONAME
    Writer_Size                 @1053 NONAME
    Writer_Data                 @1054 NONAME
    Writer_TotalBufferSize      @1055 NONAME
    Writer_BytesLeft            @1056 NONAME
    Writer_SetPos               @1057 NONAME
    Writer_WriteChar            @1058 NONAME
    Writer_WriteByte            @1059 NONAME
    Writer_WriteInt16           @1060 NONAME
    Writer_WriteUInt16          @1061 NONAME
    Writer_WriteInt32           @1062 NONAME
    Writer_WriteUInt32          @1063 NONAME
    Writer_WriteFloat           @1064 NONAME
    Writer_WritePackedUInt16    @1065 NONAME
    Writer_WritePackedUInt32    @1066 NONAME
    Writer_Write                @1067 NONAME

; Smoother.
<<<<<<< HEAD
    Smoother_IsOnFloor          @539 NONAME
    Smoother_Evaluate           @540 NONAME
=======
    Smoother_IsOnFloor          @1100 NONAME
    Smoother_Evaluate           @1101 NONAME
    Smoother_Clear              @1102 NONAME
>>>>>>> 61bc31c7
<|MERGE_RESOLUTION|>--- conflicted
+++ resolved
@@ -1,60 +1,7 @@
-<<<<<<< HEAD
 ; Doomsday Engine API (Routines exported from Doomsday.exe).
 ;
 ; Highest ordinal is currently: --> 542 <--
 ; Other free ordinals: -
-=======
-NAME            "DOOMSDAY"
-
-; Highest ordinal is currently
-; --> 457 <--
-; Free ordinals:
-; 45 formerly B_BindingsForCommand
-; 65 formerly P_GetBlockRootIdx
-; 68 formerly P_BlockLinesIterator
-; 69 formerly P_BlockMobjsIterator
-; 70 formerly P_BlockPolyobjsIterator
-; 77 formerly P_LoadBlockMap
-; 78 formerly P_LoadReject
-; 95 formerly R_FlatNumForName
-; 96 formerly R_CheckTextureNumForName
-; 98 formerly R_TextureNameForNum
-; 99 formerly R_MaterialSetTranslation
-; 100 formerly R_SetTextureTranslation
-; 106 formerly DD_GetDGLProcAddress
-; 107 formerly GL_DoUpdate
-; 108 formerly GL_ChangeResolution
-; 112 formerly GL_TextureFilterMode
-; 113 formerly DGL_Color
-; 116 formerly GL_SetSprite
-; 118 formerly GL_SetTexture
-; 131 formerly GL_DrawPSprite
-; 143 formerly M_Random
-; 144 formerly M_FRandom
-; 197 formerly PCX_GetSize
-; 198 formerly PCX_Load
-; 199 formerly PCX_MemoryLoad
-; 200 formerly PNG_Load
-; 201 formerly TGA_Save24_rgb565
-; 202 formerly TGA_Save24_rgb888
-; 203 formerly TGA_Save24_rgba8888
-; 204 formerly TGA_Save16_rgb888
-; 205 formerly TGA_GetSize
-; 206 formerly GL_Update
-; 238 formerly DGL_Color2
-; 255 formerly P_PointToBlock
-; 326 formerly PO_Alloc
-; 332 formerly P_ControlReset
-; 317 formerly P_Copy
-; 318 formerly P_Copyp
-; 319 formerly P_Swap
-; 320 formerly P_Swapp
-; 328 formerly P_RegisterCustomMapProperty
-; 333 formerly P_MergeCommand
-; 349 formerly R_MaterialIsCustom
-; 375 formerly DGL_MultiTexCoord2f
-; 376 formerly DGL_MultiTexCoord2fv
->>>>>>> 61bc31c7
 
 NAME                            "DOOMSDAY"
 EXPORTS
@@ -746,11 +693,6 @@
     Writer_Write                @1067 NONAME
 
 ; Smoother.
-<<<<<<< HEAD
-    Smoother_IsOnFloor          @539 NONAME
-    Smoother_Evaluate           @540 NONAME
-=======
     Smoother_IsOnFloor          @1100 NONAME
     Smoother_Evaluate           @1101 NONAME
-    Smoother_Clear              @1102 NONAME
->>>>>>> 61bc31c7
+    Smoother_Clear              @1102 NONAME