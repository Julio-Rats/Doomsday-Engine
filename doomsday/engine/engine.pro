--- conflicted
+++ resolved
@@ -38,7 +38,6 @@
     !win32: echo(DENG_BUILD is not defined.)
 }
 
-<<<<<<< HEAD
 win32 {
     DEFINES += WIN32_GAMMA
 
@@ -51,11 +50,6 @@
 }
 else {
     # Generic Unix.
-=======
-OTHER_FILES += portable/include/mapdata.hs
-
-unix:!macx {
->>>>>>> b105c28a
     DEFINES += DENG_BASE_DIR=\\\"$${DENG_BASE_DIR}/\\\"
     DEFINES += DENG_LIBRARY_DIR=\\\"$${DENG_LIB_DIR}/\\\"
 
@@ -607,6 +601,7 @@
 
 OTHER_FILES += \
     data/cphelp.txt \
+	portable/include/mapdata.hs \
     portable/include/template.h.template \
     portable/src/template.c.template
 
