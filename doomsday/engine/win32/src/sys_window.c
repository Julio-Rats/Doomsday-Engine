/**\file sys_window.c
 *\section License
 * License: GPL
 * Online License Link: http://www.gnu.org/licenses/gpl.html
 *
 *\author Copyright © 2003-2011 Jaakko Keränen <jaakko.keranen@iki.fi>
 *\author Copyright © 2005-2011 Daniel Swanson <danij@dengine.net>
 *
 * This program is free software; you can redistribute it and/or modify
 * it under the terms of the GNU General Public License as published by
 * the Free Software Foundation; either version 2 of the License, or
 * (at your option) any later version.
 *
 * This program is distributed in the hope that it will be useful,
 * but WITHOUT ANY WARRANTY; without even the implied warranty of
 * MERCHANTABILITY or FITNESS FOR A PARTICULAR PURPOSE.  See the
 * GNU General Public License for more details.
 *
 * You should have received a copy of the GNU General Public License
 * along with this program; if not, write to the Free Software
 * Foundation, Inc., 51 Franklin St, Fifth Floor,
 * Boston, MA  02110-1301  USA
 */

/**
 * Win32-specific window management.
 *
 * This code wraps system-specific window management routines in order to
 * provide a cross-platform interface and common behavior.
 * The availabilty of features and behavioral traits can be queried for.
 */

// HEADER FILES ------------------------------------------------------------

#define WIN32_LEAN_AND_MEAN
#define STRICT

#include <windows.h>
#include <windowsx.h>
#include <objbase.h>
#include <string.h>
#include <stdio.h>
#include <stdlib.h>

#include "de_base.h"
#include "de_graphics.h"
#include "de_console.h"
#include "de_system.h"
#include "de_refresh.h"
#include "de_misc.h"
#include "de_ui.h"

#include "rend_particle.h" // \todo Should not be necessary at this level.

// MACROS ------------------------------------------------------------------

#define WINDOWEDSTYLE (WS_CAPTION | WS_SYSMENU | WS_MINIMIZEBOX | WS_MAXIMIZEBOX | \
                       WS_CLIPCHILDREN | WS_CLIPSIBLINGS)
#define FULLSCREENSTYLE (WS_POPUP | WS_CLIPCHILDREN | WS_CLIPSIBLINGS)

#define LINELEN         80
#define TEXT_ATTRIB     (FOREGROUND_RED | FOREGROUND_GREEN | FOREGROUND_BLUE)
#define CMDLINE_ATTRIB  (FOREGROUND_RED | FOREGROUND_GREEN | FOREGROUND_INTENSITY)

// TYPES -------------------------------------------------------------------

// EXTERNAL FUNCTION PROTOTYPES --------------------------------------------

// PUBLIC FUNCTION PROTOTYPES ----------------------------------------------

// PRIVATE FUNCTION PROTOTYPES ---------------------------------------------

static void destroyWindow(ddwindow_t *win);
static boolean setDDWindow(ddwindow_t *win, int newX, int newY, int newWidth,
                           int newHeight, int newBPP, int wFlags,
                           int uFlags);

static void setConWindowCmdLine(ddwindow_t *win, const char *text,
                                uint cursorPos, int flags);

// EXTERNAL DATA DECLARATIONS ----------------------------------------------

// PUBLIC DATA DEFINITIONS -------------------------------------------------

// Currently active window where all drawing operations are directed at.
const ddwindow_t* theWindow;

// PRIVATE DATA DEFINITIONS ------------------------------------------------

static boolean winManagerInited = false;

static uint numWindows = 0;
static ddwindow_t **windows = NULL;

static int screenWidth, screenHeight, screenBPP;

// CODE --------------------------------------------------------------------

static __inline ddwindow_t *getWindow(uint idx)
{
    if(!winManagerInited)
        return NULL; // Window manager is not initialized.

    if(idx >= numWindows)
        return NULL;

    return windows[idx];
}

static void setCmdLineCursor(ddwindow_t *win, int x, int y)
{
    COORD       pos;

    pos.X = x;
    pos.Y = y;
    SetConsoleCursorPosition(win->console.hcScreen, pos);
}

static void scrollLine(ddwindow_t *win)
{
    SMALL_RECT  src;
    COORD       dest;
    CHAR_INFO   fill;

    src.Left = 0;
    src.Right = win->console.cbInfo.dwSize.X - 1;
    src.Top = 1;
    src.Bottom = win->console.cbInfo.dwSize.Y - 2;
    dest.X = 0;
    dest.Y = 0;
    fill.Attributes = TEXT_ATTRIB;
    fill.Char.AsciiChar = ' ';

    ScrollConsoleScreenBuffer(win->console.hcScreen, &src, NULL, dest, &fill);
}

/**
 * @param flags  @see consolePrintFlags
 */
static void setAttrib(ddwindow_t* win, int flags)
{
    win->console.attrib = 0;
    if(flags & CPF_WHITE)
        win->console.attrib = FOREGROUND_RED | FOREGROUND_GREEN | FOREGROUND_BLUE;
    if(flags & CPF_BLUE)
        win->console.attrib = FOREGROUND_BLUE;
    if(flags & CPF_GREEN)
        win->console.attrib = FOREGROUND_GREEN;
    if(flags & CPF_CYAN)
        win->console.attrib = FOREGROUND_BLUE | FOREGROUND_GREEN;
    if(flags & CPF_RED)
        win->console.attrib = FOREGROUND_RED;
    if(flags & CPF_MAGENTA)
        win->console.attrib = FOREGROUND_RED | FOREGROUND_BLUE;
    if(flags & CPF_YELLOW)
        win->console.attrib = FOREGROUND_RED | FOREGROUND_GREEN;
    if(flags & CPF_LIGHT)
        win->console.attrib |= FOREGROUND_INTENSITY;
<<<<<<< HEAD
    if((flags & CPF_WHITE) != CBF_WHITE)
=======
    if((flags & CPF_WHITE) != CPF_WHITE)
>>>>>>> eeea7cdb
        win->console.attrib |= FOREGROUND_INTENSITY;

    SetConsoleTextAttribute(win->console.hcScreen, win->console.attrib);
}

/**
 * Writes the text at the (cx,cy).
 */
static void writeText(ddwindow_t *win, CHAR_INFO *line, int len)
{
    COORD       linesize;
    COORD       from = {0, 0};
    SMALL_RECT  rect;

    linesize.X = len;
    linesize.Y = 1;
    rect.Left = win->console.cx;
    rect.Right = win->console.cx + len;
    rect.Top = win->console.cy;
    rect.Bottom = win->console.cy;

    WriteConsoleOutput(win->console.hcScreen, line, linesize, from, &rect);
}

void Sys_ConPrint(uint idx, const char* text, int flags)
{
    ddwindow_t* win;
    unsigned int i;
    int linestart, bpos;
    const char* ptr = text;
    CHAR_INFO line[LINELEN];
    size_t len;
    char ch;

    if(!winManagerInited || !text)
        return;

    win = getWindow(idx - 1);
    if(!win || win->type != WT_CONSOLE)
        return;

    if(win->console.needNewLine)
    {   // Need to make some room.
        win->console.cx = 0;
        win->console.cy++;
        if(win->console.cy == win->console.cbInfo.dwSize.Y - 1)
        {
            win->console.cy--;
            scrollLine(win);
        }
        win->console.needNewLine = false;
    }

    bpos = linestart = win->console.cx;
    setAttrib(win, flags);
    len = strlen(text);
    for(i = 0; i < len; i++, ptr++)
    {
        ch = *ptr;
        if(ch != '\n' && bpos < LINELEN)
        {
            line[bpos].Attributes = win->console.attrib;
            line[bpos].Char.AsciiChar = ch;
            bpos++;
        }

        // Time for newline?
        if(ch == '\n' || bpos == LINELEN)
        {
            writeText(win, line + linestart, bpos - linestart);
            win->console.cx += bpos - linestart;
            bpos = 0;
            linestart = 0;
            if(i < len - 1)
            {   // Not the last character.
                win->console.needNewLine = false;
                win->console.cx = 0;
                win->console.cy++;
                if(win->console.cy == win->console.cbInfo.dwSize.Y - 1)
                {
                    scrollLine(win);
                    win->console.cy--;
                }
            }
            else
            {
                win->console.needNewLine = true;
            }
        }
    }

    // Something left in the buffer?
    if(bpos - linestart)
    {
        writeText(win, line + linestart, bpos - linestart);
        win->console.cx += bpos - linestart;
    }
}

void Sys_SetConWindowCmdLine(uint idx, const char* text, uint cursorPos, int flags)
{
    ddwindow_t* win;

    if(!winManagerInited) return;

    win = getWindow(idx - 1);
    if(!win || win->type != WT_CONSOLE) return;

    setConWindowCmdLine(win, text, cursorPos, flags);
}

static void setConWindowCmdLine(ddwindow_t *win, const char *text,
                                uint cursorPos, int flags)
{
    CHAR_INFO       line[LINELEN], *ch;
    uint            i;
    COORD           linesize = {LINELEN, 1};
    COORD           from = {0, 0};
    SMALL_RECT      rect;

    // Do we need to change the look of the cursor?
    if((flags & CLF_CURSOR_LARGE) !=
        (win->console.cmdline.flags & CLF_CURSOR_LARGE))
    {
        CONSOLE_CURSOR_INFO curInfo;

        curInfo.bVisible = TRUE;
        curInfo.dwSize = ((flags & CLF_CURSOR_LARGE)? 100 : 10);

        SetConsoleCursorInfo(win->console.hcScreen, &curInfo);
        win->console.cmdline.flags ^= CLF_CURSOR_LARGE;
    }

    line[0].Char.AsciiChar = '>';
    line[0].Attributes = CMDLINE_ATTRIB;
    for(i = 0, ch = line + 1; i < LINELEN - 1; ++i, ch++)
    {
        if(i < strlen(text))
            ch->Char.AsciiChar = text[i];
        else
            ch->Char.AsciiChar = ' ';

        // Gray color.
        ch->Attributes = CMDLINE_ATTRIB;
    }

    rect.Left = 0;
    rect.Right = LINELEN - 1;
    rect.Top = win->console.cbInfo.dwSize.Y - 1;
    rect.Bottom = win->console.cbInfo.dwSize.Y - 1;
    WriteConsoleOutput(win->console.hcScreen, line, linesize, from, &rect);
    setCmdLineCursor(win, cursorPos, win->console.cbInfo.dwSize.Y - 1);
}

/**
 * Attempt to get the BPP (bits-per-pixel) of the local desktop.
 *
 * @param bpp           Address to write the BPP back to (if any).
 *
 * @return              @c true, if successful.
 */
boolean Sys_GetDesktopBPP(int *bpp)
{
    if(!winManagerInited)
        return false;

    if(bpp)
    {
        HWND                hDesktop = GetDesktopWindow();
        HDC                 desktop_hdc = GetDC(hDesktop);
        int                 deskbpp = GetDeviceCaps(desktop_hdc, PLANES) *
            GetDeviceCaps(desktop_hdc, BITSPIXEL);

        ReleaseDC(hDesktop, desktop_hdc);
        *bpp = deskbpp;
        return true;
    }

    return false;
}

/**
 * Change the display mode using the Win32 API, the closest available
 * refresh rate is selected.
 *
 * @param width         Requested horizontal resolution.
 * @param height        Requested vertical resolution.
 * @param bpp           Requested bits per pixel.
 *
 * @return              Non-zero= success.
 */
int Sys_ChangeVideoMode(int width, int height, int bpp)
{
    int                 res, i;
    DEVMODE             current, testMode, newMode;

    if(!winManagerInited || width < 0 || height < 0)
        return 0;

    Sys_GetDesktopBPP(&screenBPP);

    // First get the current settings.
    memset(&current, 0, sizeof(current));
    current.dmSize = sizeof(DEVMODE);
    if(EnumDisplaySettings(NULL, ENUM_CURRENT_SETTINGS, &current))
    {
        if(!bpp)
            bpp = current.dmBitsPerPel;
    }
    else if(!bpp)
    {   // A safe fallback.
        bpp = 16;
    }

    if(bpp < 0) return 0;

    if((unsigned)width == current.dmPelsWidth && (unsigned)height == current.dmPelsHeight &&
       (unsigned)bpp == current.dmBitsPerPel)
       return 1; // No need to change, so success!

    // Override refresh rate?
    if(ArgCheckWith("-refresh", 1))
        current.dmDisplayFrequency = strtol(ArgNext(), 0, 0);

    // Clear the structure.
    memset(&newMode, 0, sizeof(newMode));
    newMode.dmSize = sizeof(newMode);

    // Let's enumerate all possible modes to find the most suitable one.
    for(i = 0;; i++)
    {
        memset(&testMode, 0, sizeof(testMode));
        testMode.dmSize = sizeof(DEVMODE);
        if(!EnumDisplaySettings(NULL, i, &testMode))
            break;

        if(testMode.dmPelsWidth == (unsigned) width &&
           testMode.dmPelsHeight == (unsigned) height &&
           testMode.dmBitsPerPel == (unsigned) bpp)
        {
            // This looks promising. We'll take the one that best matches
            // the current refresh rate.
            if(abs(current.dmDisplayFrequency - testMode.dmDisplayFrequency) <
               abs(current.dmDisplayFrequency - newMode.dmDisplayFrequency))
            {
                memcpy(&newMode, &testMode, sizeof(DEVMODE));
            }
        }
    }

    if(!newMode.dmPelsWidth)
    {
        // A perfect match was not found. Let's try something.
        newMode.dmPelsWidth = width;
        newMode.dmPelsHeight = height;
        newMode.dmBitsPerPel = bpp;
        newMode.dmFields = DM_PELSWIDTH | DM_PELSHEIGHT | DM_BITSPERPEL;
    }

    if((res = ChangeDisplaySettings(&newMode, 0)) != DISP_CHANGE_SUCCESSFUL)
    {
        Con_Message("Sys_ChangeVideoMode: Error %x.\n", res);
        return 0; // Failed, damn you.
    }

    // Update the screen size variables.
    screenWidth = width;
    screenHeight = height;
    if(bpp)
        screenBPP = bpp;

    return 1; // Success.
}

/**
 * Initialize the window manager.
 * Tasks include; checking the system environment for feature enumeration.
 *
 * @return              @c true, if initialization was successful.
 */
boolean Sys_InitWindowManager(void)
{
    if(winManagerInited)
        return true; // Already been here.

    Con_Message("Sys_InitWindowManager: Using Win32 window management.\n");

    winManagerInited = true;
    return true;
}

/**
 * Shutdown the window manager.
 *
 * @return              @c true, if shutdown was successful.
 */
boolean Sys_ShutdownWindowManager(void)
{
    if(!winManagerInited)
        return false; // Window manager is not initialized.

    if(windows)
    {
        uint        i;

        for(i = 0; i < numWindows; ++i)
        {
            Sys_DestroyWindow(i+1);
        }

        M_Free(windows);
        windows = NULL;
    }

    // Go back to normal display settings.
    ChangeDisplaySettings(0, 0);

    // Now off-line, no more window management will be possible.
    winManagerInited = false;

    return true;
}

/**
 * Attempt to acquire a device context for OGL rendering and then init.
 *
 * @param window        Ptr to the window to attach the context to.
 *
 * @return              @c true iff successful.
 */
static boolean createContext(ddwindow_t *window)
{
    HDC                 hdc;
    boolean             ok = true;

    if(window->type != WT_NORMAL)
        Sys_CriticalMessage("createContext: Window type does not support "
                            "rendering contexts.");

    hdc = GetDC(window->hWnd);
    if(!hdc)
    {
        Sys_CriticalMessage("createContext: Failed acquiring device.");
        ok = false;
    }

    // Create the OpenGL rendering context.
    if(!(window->normal.glContext = wglCreateContext(hdc)))
    {
        Sys_CriticalMessage("createContext: Creation of rendering context "
                            "failed.");
        ok = false;
    }
    // Make the context current.
    else if(!wglMakeCurrent(hdc, window->normal.glContext))
    {
        Sys_CriticalMessage("createContext: Couldn't make the rendering "
                            "context current.");
        ok = false;
    }

    if(hdc)
        ReleaseDC(window->hWnd, hdc);

    return ok;
}

/**
 * Complete the given wminfo_t, detailing what features are supported by
 * this window manager implementation.
 *
 * @param info          Ptr to the wminfo_t structure to complete.
 *
 * @return              @c true, if successful.
 */
boolean Sys_GetWindowManagerInfo(wminfo_t *info)
{
    if(!winManagerInited)
        return false; // Window manager is not initialized.

    if(!info)
        return false; // Wha?

    // Complete the structure detailing what features are available.
    info->canMoveWindow = true;
    info->maxWindows = 0;
    info->maxConsoles = 1;

    return true;
}

static ddwindow_t *createGLWindow(application_t *app, uint parentIDX,
                                  int x, int y, int w, int h, int bpp,
                                  int flags, const char *title)
{
    ddwindow_t         *win, *pWin = NULL;
    HWND                phWnd = NULL;
    boolean             ok = true;

    if(!(bpp == 32 || bpp == 16))
    {
        Con_Message("createWindow: Unsupported BPP %i.\n", bpp);
        return NULL;
    }

    if(parentIDX)
    {
        pWin = getWindow(parentIDX - 1);
        if(pWin)
            phWnd = pWin->hWnd;
    }

    // Allocate a structure to wrap the various handles and state variables
    // used with this window.
    if((win = (ddwindow_t*) M_Calloc(sizeof(ddwindow_t))) == NULL)
        return 0;

    win->type = WT_NORMAL;

    // Create the window.
    win->hWnd =
        CreateWindowEx(WS_EX_APPWINDOW, MAINWCLASS, title,
                       WINDOWEDSTYLE,
                       CW_USEDEFAULT, CW_USEDEFAULT,
                       CW_USEDEFAULT, CW_USEDEFAULT,
                       phWnd, NULL,
                       app->hInstance, NULL);
    if(!win->hWnd)
    {
        win->hWnd = NULL;
        ok = false;
    }
    else // Initialize.
    {
        PIXELFORMATDESCRIPTOR pfd;
        int         pixForm = 0;
        HDC         hDC = NULL;

        // Setup the pixel format descriptor.
        ZeroMemory(&pfd, sizeof(pfd));
        pfd.nSize = sizeof(pfd);
        pfd.nVersion = 1;
        pfd.iPixelType = PFD_TYPE_RGBA;
        pfd.iLayerType = PFD_MAIN_PLANE;
#ifndef DRMESA
        pfd.dwFlags =
            PFD_DRAW_TO_WINDOW | PFD_SUPPORT_OPENGL | PFD_DOUBLEBUFFER;
        pfd.cColorBits = (bpp == 32? 24 : 16);
        pfd.cDepthBits = 16;
#else /* Double Buffer, no alpha */
        pfd.dwFlags = PFD_DRAW_TO_WINDOW | PFD_SUPPORT_OPENGL |
            PFD_GENERIC_FORMAT | PFD_DOUBLEBUFFER | PFD_SWAP_COPY;
        pfd.cColorBits = 24;
        pfd.cRedBits = 8;
        pfd.cGreenBits = 8;
        pfd.cGreenShift = 8;
        pfd.cBlueBits = 8;
        pfd.cBlueShift = 16;
        pfd.cDepthBits = 16;
        pfd.cStencilBits = 8;
#endif

        if(ok)
        {
            // Acquire a device context handle.
            hDC = GetDC(win->hWnd);
            if(!hDC)
            {
                Sys_CriticalMessage("DD_CreateWindow: Failed acquiring device context handle.");
                hDC = NULL;
                ok = false;
            }
            else // Initialize.
            {
                // Nothing to do.
            }
        }

        if(ok)
        {
            // Choose a suitable pixel format.
            // If multisampling is available, make use of it.
            if(GL_state.features.multisample)
            {
                pixForm = GL_state.multisampleFormat;
            }
            else
            {   // Request a matching (or similar) pixel format.
                pixForm = ChoosePixelFormat(hDC, &pfd);
                if(!pixForm)
                {
                    Sys_CriticalMessage("DD_CreateWindow: Choosing of pixel format failed.");
                    pixForm = -1;
                    ok = false;
                }
            }
        }

        if(ok)
        {   // Make sure that the driver is hardware-accelerated.
            DescribePixelFormat(hDC, pixForm, sizeof(pfd), &pfd);
            if((pfd.dwFlags & PFD_GENERIC_FORMAT) && !ArgCheck("-allowsoftware"))
            {
                Sys_CriticalMessage("DD_CreateWindow: GL driver not accelerated!\n"
                                    "Use the -allowsoftware option to bypass this.");
                ok = false;
            }
        }

        if(ok)
        {   // Set the pixel format for the device context. Can only be done once
            // (unless we release the context and acquire another).
            if(!SetPixelFormat(hDC, pixForm, &pfd))
            {
                Sys_CriticalMessage("DD_CreateWindow: Warning, setting of pixel format failed.");
                ok = false;
            }
        }

        // We've now finished with the device context.
        if(hDC)
            ReleaseDC(win->hWnd, hDC);
    }

    setDDWindow(win, x, y, w, h, bpp, flags,
                DDSW_NOVISIBLE | DDSW_NOCENTER | DDSW_NOFULLSCREEN);

    if(NULL != win->hWnd)
    {
        // Ensure new windows are hidden on creation.
        ShowWindow(win->hWnd, SW_HIDE);
    }

    if(!ok)
    {   // Damn, something went wrong... clean up.
        destroyWindow(win);
        return NULL;
    }

    return win;
}

static ddwindow_t *createConsoleWindow(application_t *app, uint parentIDX,
                                       int x, int y, int w, int h, int bpp,
                                       int flags, const char *title)
{
    ddwindow_t         *win, *pWin = NULL;
    uint                i;
    HWND                phWnd = NULL;
    boolean             ok = true;
    HANDLE              hcScreen;

    // We only support one dedicated console.
    for(i = 0; i < numWindows; ++i)
    {
        ddwindow_t         *other = windows[i];

        if(other && other->type == WT_CONSOLE)
        {
            Con_Message("createWindow: maxConsoles limit reached.\n");
            return NULL;
        }
    }

    if(parentIDX)
    {
        pWin = getWindow(parentIDX - 1);
        if(pWin)
            phWnd = pWin->hWnd;
    }

    // Allocate a structure to wrap the various handles and state variables
    // used with this window.
    if((win = (ddwindow_t*) M_Calloc(sizeof(ddwindow_t))) == NULL)
        return 0;

    if(!AllocConsole())
    {
        Con_Error("createWindow: Couldn't allocate a console! error %i\n",
                  GetLastError());
    }

    win->hWnd = GetConsoleWindow();
    if(!win->hWnd)
    {
        win->hWnd = NULL;
        ok = false;
    }
    else  // Initialize.
    {
        if(!SetWindowText(win->hWnd, title))
            Con_Error("createWindow: Setting console title: error %i\n",
                      GetLastError());

        hcScreen = GetStdHandle(STD_OUTPUT_HANDLE);
        if(hcScreen == INVALID_HANDLE_VALUE)
            Con_Error("createWindow: Bad output handle\n");

        win->type = WT_CONSOLE;

        win->console.hcScreen = hcScreen;
        GetConsoleScreenBufferInfo(hcScreen, &win->console.cbInfo);

        // This is the location of the print cursor.
        win->console.cx = 0;
        win->console.cy = win->console.cbInfo.dwSize.Y - 2;

        setConWindowCmdLine(win, "", 1, 0);

        // We'll be needing the console input handler.
        Sys_ConInputInit();
    }

    setDDWindow(win, x, y, w, h, bpp, flags,
                DDSW_NOVISIBLE | DDSW_NOCENTER | DDSW_NOFULLSCREEN);

    // Ensure new windows are hidden on creation.
    ShowWindow(win->hWnd, SW_HIDE);

    if(!ok)
    {   // Damn, something went wrong... clean up.
        destroyWindow(win);
        return NULL;
    }

    return win;
}

/**
 * Create a new window.
 *
 * @param app           Ptr to the application structure holding our globals.
 * @param parentIDX     Index number of the window that is to be the parent
 *                      of the new window. If @c 0, window has no
 *                      parent.
 * @param x             X position (in desktop-space).
 * @param y             Y position (in desktop-space).
 * @param w             Width (client area).
 * @param h             Height (client area).
 * @param bpp           BPP (bits-per-pixel)
 * @param flags         DDWF_* flags, control appearance/behavior.
 * @param type          Type of window to be created (WT_*)
 * @param title         Window title string, ELSE @c NULL,.
 * @param data          Platform specific data.
 *
 * @return              If @c 0, window creation was unsuccessful,
 *                      ELSE 1-based index identifier of the new window.
 */
uint Sys_CreateWindow(application_t *app, uint parentIDX,
                      int x, int y, int w, int h, int bpp, int flags,
                      ddwindowtype_t type, const char *title, void *data)
{
    ddwindow_t         *win = NULL;
    /* Currently ignored.
    int                nCmdShow = (data? *((int*) data) : 0); */

    if(!winManagerInited)
        return 0; // Window manager not initialized yet.

    switch(type)
    {
    case WT_NORMAL:
        win = createGLWindow(app, parentIDX, x, y, w, h, bpp, flags, title);
        break;

    case WT_CONSOLE:
        win = createConsoleWindow(app, parentIDX, x, y, w, h, bpp, flags, title);
        break;

    default:
        Con_Error("Sys_CreateWindow: Unknown window type (%i).", (int) type);
        break;
    }

    if(win)
    {   // Success, link it in.
        uint        i = 0;
        ddwindow_t **newList = M_Malloc(sizeof(ddwindow_t*) * ++numWindows);

        // Copy the existing list?
        if(windows)
        {
            for(; i < numWindows - 1; ++i)
                newList[i] = windows[i];
        }

        // Add the new one to the end.
        newList[i] = win;

        // Replace the list.
        if(windows)
            M_Free(windows); // Free windows? har, har.
        windows = newList;
    }
    else
    {   // Un-successful.
        return 0;
    }

    // Make this the new active window.
    Sys_SetActiveWindow(numWindows); // index + 1;

    return numWindows; // index + 1.
}

static boolean destroyGLWindow(ddwindow_t *window)
{
    // Delete the window's rendering context if one has been acquired.
    if(window->normal.glContext)
    {
        wglMakeCurrent(NULL, NULL);
        wglDeleteContext(window->normal.glContext);
    }

    // Destroy the window and release the handle.
    if(window->hWnd && !DestroyWindow(window->hWnd))
        return false;

    return true;
}

static boolean destroyConsoleWindow(ddwindow_t *window)
{
    // We no longer need the input handler.
    Sys_ConInputShutdown();

    // Detach the console for this process.
    if(!FreeConsole())
        return false;

    return true;
}

static void destroyWindow(ddwindow_t *window)
{
    boolean         ok = true;

    if(window->flags & DDWF_FULLSCREEN)
    {   // Change back to the desktop before doing anything further to try
        // and circumvent crusty old drivers from corrupting the desktop.
        ChangeDisplaySettings(NULL, 0);
    }

    switch(window->type)
    {
    case WT_NORMAL:
        ok = destroyGLWindow(window);
        break;

    case WT_CONSOLE:
        ok = destroyConsoleWindow(window);
        break;

    default:
        Con_Error("destroyWindow: Invalid window type %i.", window->type);
        break;
    };

    // Free any local memory we acquired for managing the window's state, then
    // finally the ddwindow.
    M_Free(window);

    if(!ok)
        DD_ErrorBox(true, "Error destroying window.");
}

/**
 * Destroy the specified window.
 *
 * Side-effects: If the window is fullscreen and the current video mode is
 * not that set as the desktop default: an attempt will be made to change
 * back to the desktop default video mode.
 *
 * @param idx           Index of the window to destroy (1-based).
 *
 * @return              @c true, if successful.
 */
boolean Sys_DestroyWindow(uint idx)
{
    if(winManagerInited)
    {
        ddwindow_t         *window = getWindow(idx - 1);

        if(window)
        {
            destroyWindow(window);
            windows[idx-1] = NULL;
            return true;
        }
    }

    return false;
}

/**
 * Change the currently active window.
 *
 * @param idx           Index of the window to make active (1-based).
 *
 * @return              @c true, if successful.
 */
boolean Sys_SetActiveWindow(uint idx)
{
    if(winManagerInited)
    {
        ddwindow_t         *window = getWindow(idx - 1);

        if(window)
        {
            theWindow = window;
            return true;
        }
    }

    return false;
}

static boolean setDDWindow(ddwindow_t *window, int newX, int newY,
                           int newWidth, int newHeight, int newBPP,
                           int wFlags, int uFlags)
{
    int                 x, y, width, height, bpp, flags;
    HWND                hWnd;
    boolean             newGLContext = false;
    boolean             updateStyle = false;
    boolean             changeVideoMode = false;
    boolean             changeWindowDimensions = false;
    boolean             noMove = (uFlags & DDSW_NOMOVE);
    boolean             noSize = (uFlags & DDSW_NOSIZE);
    boolean             inControlPanel = false;
    boolean             noFrame;

    if(uFlags & DDSW_NOCHANGES)
        return true; // Nothing to do.

    // Grab the current values.
    hWnd = window->hWnd;
    x = window->x;
    y = window->y;
    width = window->width;
    height = window->height;
    bpp = window->normal.bpp;
    flags = window->flags;
    noFrame = ArgCheck("-noframe");
    // Force update on init?
    if(!window->inited && window->type == WT_NORMAL)
    {
        newGLContext = updateStyle = true;
    }

    if(window->type == WT_NORMAL)
        inControlPanel = UI_IsActive();

    // Change auto window centering?
    if(!(uFlags & DDSW_NOCENTER) &&
       (flags & DDWF_CENTER) != (wFlags & DDWF_CENTER))
    {
        flags ^= DDWF_CENTER;
    }

    // Change to fullscreen?
    if(!(uFlags & DDSW_NOFULLSCREEN) &&
       (flags & DDWF_FULLSCREEN) != (wFlags & DDWF_FULLSCREEN))
    {
        flags ^= DDWF_FULLSCREEN;

        if(window->type == WT_NORMAL)
        {
            newGLContext = true;
            updateStyle = true;
            changeVideoMode = true;
        }
    }

    // Change window size?
    if(!(uFlags & DDSW_NOSIZE) && (width != newWidth || height != newHeight))
    {
        width = newWidth;
        height = newHeight;

        if(window->type == WT_NORMAL)
        {
            if(flags & DDWF_FULLSCREEN)
                changeVideoMode = true;
            newGLContext = true;
        }

        changeWindowDimensions = true;
    }

    if(window->type == WT_NORMAL)
    {
        // Change BPP (bits per pixel)?
        if(!(uFlags & DDSW_NOBPP) && bpp != newBPP)
        {
            if(!(newBPP == 32 || newBPP == 16))
                Con_Error("Sys_SetWindow: Unsupported BPP %i.", newBPP);

            bpp = newBPP;

            newGLContext = true;
            changeVideoMode = true;
        }
    }

    if(changeWindowDimensions)
    {
        // Can't change the resolution while the UI is active.
        // (controls need to be repositioned).
        if(inControlPanel)
            UI_End();
    }

    if(changeVideoMode)
    {
        if(flags & DDWF_FULLSCREEN)
        {
            if(!Sys_ChangeVideoMode(width, height, bpp))
            {
                Sys_CriticalMessage("Sys_SetWindow: Resolution change failed.");
                return false;
            }
        }
        else
        {
            // Go back to normal display settings.
            ChangeDisplaySettings(0, 0);
        }
    }

    // Change window position?
    if(flags & DDWF_FULLSCREEN)
    {
        if(x != 0 || y != 0)
        {   // Force move to [0,0]
            x = y = 0;
            noMove = false;
        }
    }
    else if(!(uFlags & DDSW_NOMOVE))
    {
        if(flags & DDWF_CENTER)
        {   // Auto centering mode.
            x = (GetSystemMetrics(SM_CXVIRTUALSCREEN) - width) / 2;
            y = (GetSystemMetrics(SM_CYVIRTUALSCREEN) - height) / 2;
        }
        else if(x != newX || y != newY)
        {
            x = newX;
            y = newY;
        }

        // Are we in range here?
        if(width > GetSystemMetrics(SM_CXVIRTUALSCREEN))
            width = GetSystemMetrics(SM_CXVIRTUALSCREEN);

        if(height > GetSystemMetrics(SM_CYVIRTUALSCREEN))
            height = GetSystemMetrics(SM_CYVIRTUALSCREEN);
    }

    // Change visibility?
    if(!(uFlags & DDSW_NOVISIBLE) &&
       (flags & DDWF_VISIBLE) != (wFlags & DDWF_VISIBLE))
    {
        flags ^= DDWF_VISIBLE;
    }

    // Hide the window?
    if(!(flags & DDWF_VISIBLE))
        ShowWindow(hWnd, SW_HIDE);

    // Update the current values.
    window->x = x;
    window->y = y;
    window->width = width;
    window->height = height;
    if(window->type == WT_NORMAL)
        window->normal.bpp = bpp;
    window->flags = flags;
    if(!window->inited)
        window->inited = true;

    // Do NOT modify ddwindow_t properties after this point.

    if(updateStyle)
    {   // We need to request changes to the window style.
        LONG    style;

        if((flags & DDWF_FULLSCREEN) || noFrame)
            style = FULLSCREENSTYLE;
        else
            style = WINDOWEDSTYLE;

        SetWindowLong(hWnd, GWL_STYLE, style);
    }

    if(!(flags & DDWF_FULLSCREEN) && !noFrame)
    {   // We need to have a large enough client area.
        RECT        rect;

        rect.left = x;
        rect.top = y;
        rect.right = x + width;
        rect.bottom = y + height;
        AdjustWindowRect(&rect, WINDOWEDSTYLE, false);
        width = rect.right - rect.left;
        height = rect.bottom - rect.top;
        noSize = false;
    }

    // Make it so.
    SetWindowPos(hWnd, 0,
                 x, y, width, height,
                 (noSize? SWP_NOSIZE : 0) |
                 (noMove? SWP_NOMOVE : 0) |
                 (updateStyle? SWP_FRAMECHANGED : 0) |
                 SWP_NOZORDER | SWP_NOCOPYBITS | SWP_NOACTIVATE);

    // Do we need a new GL context due to changes to the window?
    if(!novideo && newGLContext)
    {   // Maybe requires a renderer restart.
extern boolean usingFog;

        boolean         glIsInited = GL_IsInited();
        boolean         hadFog;

        if(glIsInited)
        {
            // Shut everything down, but remember our settings.
            hadFog = usingFog;
            GL_TotalReset();

            if(!DD_IsNullGameInfo(DD_GameInfo()) && gx.UpdateState)
                gx.UpdateState(DD_RENDER_RESTART_PRE);

            R_UnloadVectorGraphics();
            Rend_ParticleReleaseExtraTextures();
            GL_ReleaseSystemTextures();

            wglMakeCurrent(NULL, NULL);
            wglDeleteContext(window->normal.glContext);
        }

        if(createContext(window))
        {
            // We can get on with initializing the OGL state.
            Sys_GLConfigureDefaultState();
        }

        if(glIsInited)
        {
            // Re-initialize.
            GL_TotalRestore();
            GL_InitRefresh();

            if(hadFog)
                GL_UseFog(true);

            if(!DD_IsNullGameInfo(DD_GameInfo()) && gx.UpdateState)
                gx.UpdateState(DD_RENDER_RESTART_POST);
        }
    }

    // If the window dimensions have changed, update any sub-systems
    // which need to respond.
    if(changeWindowDimensions && window->type == WT_NORMAL)
    {
        // Update viewport coordinates.
        R_SetViewGrid(0, 0);

        if(inControlPanel) // Reactivate the panel?
            Con_Execute(CMDS_DDAY, "panel", true, false);
    }

    // Show the hidden window?
    if(flags & DDWF_VISIBLE)
    {
        ShowWindow(hWnd, SW_SHOW);
        UpdateWindow(hWnd);
    }

    return true;
}

/**
 * Attempt to set the appearance/behavioral properties of the given window.
 *
 * @param idx           Index identifier (1-based) to the window.
 * @param newX          New x position of the left side of the window.
 * @param newY          New y position of the top of the window.
 * @param newWidth      New width to set the window to.
 * @param newHeight     New height to set the window to.
 * @param newBPP        New BPP (bits-per-pixel) to change to.
 * @param wFlags        DDWF_* flags to change other appearance/behavior.
 * @param uFlags        DDSW_* flags govern how the other paramaters should be
 *                      interpreted.
 *
 *                      DDSW_NOSIZE:
 *                      If set, params 'newWidth' and 'newHeight' are ignored
 *                      and no change will be made to the window dimensions.
 *
 *                      DDSW_NOMOVE:
 *                      If set, params 'newX' and 'newY' are ignored and no
 *                      change will be made to the window position.
 *
 *                      DDSW_NOBPP:
 *                      If set, param 'newBPP' is ignored and the no change
 *                      will be made to the window color depth.
 *
 *                      DDSW_NOFULLSCREEN:
 *                      If set, the value of the DDWF_FULLSCREEN bit in param
 *                      'wFlags' is ignored and no change will be made to the
 *                      fullscreen state of the window.
 *
 *                      DDSW_NOVISIBLE:
 *                      If set, the value of the DDWF_VISIBLE bit in param
 *                      'wFlags' is ignored and no change will be made to the
 *                      window's visibility.
 *
 *                      DDSW_NOCENTER:
 *                      If set, the value of the DDWF_CENTER bit in param
 *                      'wFlags' is ignored and no change will be made to the
 *                      auto-center state of the window.
 *
 * @return              @c true, if successful.
 */
boolean Sys_SetWindow(uint idx, int newX, int newY, int newWidth, int newHeight,
                      int newBPP, uint wFlags, uint uFlags)
{
    if(winManagerInited)
    {
        ddwindow_t         *window = getWindow(idx - 1);

        if(window)
            return setDDWindow(window, newX, newY, newWidth, newHeight,
                               newBPP, wFlags, uFlags);
    }

    return false;
}

/**
 * Update the contents of the window.
 */
void Sys_UpdateWindow(uint idx)
{
    if(winManagerInited)
    {
        ddwindow_t         *window = getWindow(idx - 1);

        if(window->type == WT_NORMAL)
        {
            if(window->normal.glContext)
            {   // Window has a glContext attached, so make the content of the
                // framebuffer visible.
                HDC     hdc = GetDC(window->hWnd);

                if(GL_state.forceFinishBeforeSwap)
                {
                    glFinish();
                }

                // Swap buffers.
                glFlush();
                SwapBuffers(hdc);
                ReleaseDC(window->hWnd, hdc);
            }
        }
    }
}

/**
 * Attempt to set the title of the given window.
 *
 * @param idx           Index identifier (1-based) to the window.
 * @param title         New title for the window.
 *
 * @return              @c true, if successful.
 */
boolean Sys_SetWindowTitle(uint idx, const char *title)
{
    if(winManagerInited)
    {
        ddwindow_t         *window = getWindow(idx - 1);

        if(window)
        {
            return (SetWindowText(window->hWnd, (title))? true : false);
        }
    }

    return false;
}

/**
 * Attempt to get the dimensions (and position) of the given window (client
 * area) in screen-space.
 *
 * @param idx           Index identifier (1-based) to the window.
 * @param x             Address to write the x position back to (if any).
 * @param y             Address to write the y position back to (if any).
 * @param width         Address to write the width back to (if any).
 * @param height        Address to write the height back to (if any).
 *
 * @return              @c true, if successful.
 */
boolean Sys_GetWindowDimensions(uint idx, int *x, int *y, int *width,
                                int *height)
{
    if(winManagerInited)
    {
        ddwindow_t         *window = getWindow(idx - 1);

        if(!window || (!x && !y && !width && !height))
            return false;

        if(x)
            *x = window->x;
        if(y)
            *y = window->y;
        if(width)
            *width = window->width;
        if(height)
            *height = window->height;

        return true;
    }

    return false;
}

/**
 * Attempt to get the BPP (bits-per-pixel) of the given window.
 *
 * @param idx           Index identifier (1-based) to the window.
 * @param bpp           Address to write the BPP back to (if any).
 *
 * @return              @c true, if successful.
 */
boolean Sys_GetWindowBPP(uint idx, int *bpp)
{
    if(winManagerInited)
    {
        ddwindow_t         *window = getWindow(idx - 1);

        if(window)
        {
            if(window->type == WT_NORMAL)
            {
                if(bpp)
                {
                    *bpp = window->normal.bpp;
                    return true;
                }
            }
        }
    }

    return false;
}

/**
 * Attempt to get the fullscreen-state of the given window.
 *
 * @param idx           Index identifier (1-based) to the window.
 * @param fullscreen    Address to write the fullscreen state back to (if any).
 *
 * @return              @c true, if successful.
 */
boolean Sys_GetWindowFullscreen(uint idx, boolean *fullscreen)
{
    if(winManagerInited)
    {
        ddwindow_t         *window = getWindow(idx - 1);

        if(window && fullscreen)
        {
            *fullscreen = ((window->flags & DDWF_FULLSCREEN)? true : false);
        }

        return true;
    }

    return false;
}

/**
 * Attempt to get a HWND handle to the given window.
 *
 * \todo: Factor platform specific design patterns out of Doomsday.
 * We should not be passing around HWND handles...
 *
 * @param idx           Index identifier (1-based) to the window.
 *
 * @return              HWND handle if successful, ELSE @c NULL,.
 */
HWND Sys_GetWindowHandle(uint idx)
{
    if(winManagerInited)
    {
        ddwindow_t         *window = getWindow(idx - 1);

        if(window)
        {
            return window->hWnd;
        }
    }

    return NULL;
}<|MERGE_RESOLUTION|>--- conflicted
+++ resolved
@@ -156,11 +156,7 @@
         win->console.attrib = FOREGROUND_RED | FOREGROUND_GREEN;
     if(flags & CPF_LIGHT)
         win->console.attrib |= FOREGROUND_INTENSITY;
-<<<<<<< HEAD
-    if((flags & CPF_WHITE) != CBF_WHITE)
-=======
     if((flags & CPF_WHITE) != CPF_WHITE)
->>>>>>> eeea7cdb
         win->console.attrib |= FOREGROUND_INTENSITY;
 
     SetConsoleTextAttribute(win->console.hcScreen, win->console.attrib);
