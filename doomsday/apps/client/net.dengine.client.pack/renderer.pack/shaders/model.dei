model.skeletal {
    # Shader for skeletal animation and generic per-pixel lighting:
    # diffuse color, normal map, emissive map, specular intensity.
    # Also supports a custom UV macro.
    shader generic {
        variable uAlphaLimit     { value = 0 }
        variable uAlpha          { value = 1 }
        variable uColor          { value <1, 1, 1> }
        variable uOffsetUV       { value <0, 0> }
        variable uSpecular       { value = 1 }
        variable uEmission       { value = 0 }
        variable uGlossiness     { value = 100 }
        variable uReflection     { value = 1 }
        variable uReflectionBlur { value = 10 }

        variable uMapTime {}

        # Mapping when used with ModelDrawable.
        textureMapping <diffuse, normals, specular, emission>

        include.vertex <include/tangentspace.glsl,
                        include/skeletal.glsl,
                        include/lighting.glsl>
        vertex = "
            uniform mat4 uMvpMatrix;

            in vec4 aVertex;
            in vec4 aColor;
            in vec2 aUV;
            in vec4 aBounds0;   // diffuse map
            in vec4 aBounds1;  // normal map
            in vec4 aBounds2;  // specular map
            in vec4 aBounds3;  // emission map

            out vec4 vColor;
            out vec2 vUV;
            out vec4 vUVBounds[4];

            void main(void)
            {
                mat4 bone = vertexBoneTransform();
                setTangentSpace(bone);

                // Vertex position.
                vec4 modelPos = bone * aVertex;
                calculateEyeDirection(modelPos);

                gl_Position = uMvpMatrix * modelPos;

                vColor = aColor;
                vUV = aUV;
<<<<<<< HEAD
                vUVBounds[0] = aBounds0;
                vUVBounds[1] = aBounds1;
                vUVBounds[2] = aBounds2;
                vUVBounds[3] = aBounds3;
=======
                vUVBounds[0] = aBounds;
                vUVBounds[1] = aBounds2;
                vUVBounds[2] = aBounds3;
                vUVBounds[3] = aBounds4;
>>>>>>> 81bcdfb0
            }"

        defines $= {'PREDEF_TRANSFORM_UV(uv)'          : '',
                    'PREDEF_TRANSFORM_EMISSION(color)' : '',
                    'PREDEF_TRANSFORM_ALPHA(alpha)'    : ''}

        include.fragment <include/texture.glsl,
                          include/tangentspace.glsl,
                          include/lighting.glsl,
                          include/reflection.glsl,
                          include/fog.glsl>
        fragment = "
            uniform vec3 uColor;       // diffuse color multiplier
            uniform float uAlpha;      // diffuse alpha multiplier
            uniform float uAlphaLimit; // alpha test to discard fragments
            uniform vec2 uOffsetUV;
            uniform float uMapTime;

            in vec4 vColor;
            in vec2 vUV;
            in vec4 vUVBounds[4];

            void main(void)
            {
                // Calculate UV at the fragment (wrapped inside the bounds).
                vec2 wrappedUV = vUV + uOffsetUV;
            #if defined (PREDEF_TRANSFORM_UV)
                PREDEF_TRANSFORM_UV(wrappedUV);
            #endif
                wrappedUV = fract(wrappedUV);

                vec2 uv         = mapToBounds(wrappedUV, vUVBounds[0]);
                vec2 normalUV   = mapToBounds(wrappedUV, vUVBounds[1]);
                vec2 specularUV = mapToBounds(wrappedUV, vUVBounds[2]);
                vec2 emissiveUV = mapToBounds(wrappedUV, vUVBounds[3]);

                vec3 msNormal = modelSpaceNormalVector(normalUV);
                vec4 specGloss = specularGloss(specularUV);

<<<<<<< HEAD
                float alphaFactor = uAlpha;
=======
                float alphaFactor = uAlpha * uAmbientLight.a;
>>>>>>> 81bcdfb0
            #if defined (PREDEF_TRANSFORM_ALPHA)
                PREDEF_TRANSFORM_ALPHA(alphaFactor);
            #endif
                out_FragColor = diffuseAndReflectedLight(
                    vColor * vec4(uColor, alphaFactor), uv, specGloss, msNormal);

                if (out_FragColor.a < uAlphaLimit) discard;

                out_FragColor.rgb += specularLight(specGloss, msNormal);

                // Emitted light.
                vec4 emitted = emittedLight(emissiveUV);
            #if defined (PREDEF_TRANSFORM_EMISSION)
                PREDEF_TRANSFORM_EMISSION(emitted);
            #endif
                out_FragColor += emitted;

                applyFog();
            }"
    }

    # Variant of the generic shader that is suitable for opaque objects
    # with no transparency.
    shader opaque.generic inherits model.skeletal.generic {
        variable uAlphaLimit { value = 0.5 }
        fragment = "
            uniform vec3 uColor;       // diffuse color multiplier
            uniform float uAlpha;
            uniform float uAlphaLimit; // alpha test to discard fragments
            uniform vec2 uOffsetUV;
            uniform float uMapTime;

            in vec4 vColor;
            in vec2 vUV;
            in vec4 vUVBounds[4];

            void main(void)
            {
                // Calculate UV at the fragment (wrapped inside the bounds).
                vec2 wrappedUV = vUV + uOffsetUV;
            #if defined (PREDEF_TRANSFORM_UV)
                PREDEF_TRANSFORM_UV(wrappedUV);
            #endif
                wrappedUV = fract(wrappedUV);
                vec2 uv         = mapToBounds(wrappedUV, vUVBounds[0]);
                vec2 normalUV   = mapToBounds(wrappedUV, vUVBounds[1]);
                vec2 specularUV = mapToBounds(wrappedUV, vUVBounds[2]);
                vec2 emissiveUV = mapToBounds(wrappedUV, vUVBounds[3]);

                vec3 msNormal = modelSpaceNormalVector(normalUV);
                vec4 specGloss = specularGloss(specularUV);

                out_FragColor = diffuseAndReflectedLight(
                    vColor * vec4(uColor, uAlpha * uAmbientLight.a), uv, specGloss, msNormal);

                if (out_FragColor.a < uAlphaLimit) discard;

                out_FragColor.rgb += specularLight(specGloss, msNormal);
                out_FragColor += emittedLight(emissiveUV);

                applyFog();
            }"
    }

    # Shader for damage/blood effects. No emissive map, and alpha
    # output is either opaque or fully transparent. Alpha limit can
    # be used to control how much of the effect is visible.
    shader opaque.nonemissive {
        variable uAlphaLimit     { value = 0.5 }
        variable uAlpha          { value = 1.0 }
        variable uColor          { value <1, 1, 1> }
        variable uOffsetUV       { value <0, 0> }
        variable uSpecular       { value = 1 }
        variable uGlossiness     { value = 100 }
        variable uReflectionBlur { value = 10 }

        variable uMapTime {}

        # Mapping when used with ModelDrawable.
        textureMapping <diffuse, normals, specular>

        defines $= {'PREDEF_TRANSFORM_UV(uv)': ''}

        include.vertex <include/tangentspace.glsl,
                        include/skeletal.glsl,
                        include/lighting.glsl>
        vertex = "
            uniform mat4 uMvpMatrix;

            in vec4 aVertex;
            in vec4 aColor;
            in vec2 aUV;
            in vec4 aBounds0;   // diffuse map
            in vec4 aBounds1;  // normal map
            in vec4 aBounds2;  // specular map

            out vec4 vColor;
            out vec2 vUV;
            out vec4 vUVBounds[3];

            void main(void)
            {
                mat4 bone = vertexBoneTransform();
                setTangentSpace(bone);

                // Vertex position.
                vec4 modelPos = bone * aVertex;
                calculateEyeDirection(modelPos);

                gl_Position = uMvpMatrix * modelPos;

                vColor = aColor;
                vUV = aUV;
<<<<<<< HEAD
                vUVBounds[0] = aBounds0;
                vUVBounds[1] = aBounds1;
                vUVBounds[2] = aBounds2;
=======
                vUVBounds[0] = aBounds;
                vUVBounds[1] = aBounds2;
                vUVBounds[2] = aBounds3;
>>>>>>> 81bcdfb0
            }"

        include.fragment <include/texture.glsl,
                          include/tangentspace.glsl,
                          include/lighting.glsl,
                          include/reflection.glsl,
                          include/fog.glsl>
        fragment = "
            uniform float uAlphaLimit;
            uniform float uAlpha;
            uniform vec3 uColor;       // diffuse color multiplier
            uniform vec2 uOffsetUV;
            uniform float uMapTime;

            in vec4 vColor;
            in vec2 vUV;
            in vec4 vUVBounds[3];

            void main(void)
            {
                // Calculate UV at the fragment (wrapped inside the bounds).
                vec2 wrappedUV = vUV + uOffsetUV;
            #if defined (PREDEF_TRANSFORM_UV)
                PREDEF_TRANSFORM_UV(wrappedUV);
            #endif
                wrappedUV = fract(wrappedUV);
                vec2 uv         = mapToBounds(wrappedUV, vUVBounds[0]);
                vec2 normalUV   = mapToBounds(wrappedUV, vUVBounds[1]);
                vec2 specularUV = mapToBounds(wrappedUV, vUVBounds[2]);

                vec3 msNormal = modelSpaceNormalVector(normalUV);
                vec4 specGloss = specularGloss(specularUV);

                out_FragColor = diffuseAndReflectedLight(
                    vColor * vec4(uColor, uAlpha * uAmbientLight.a), uv, specGloss, msNormal);
                if (out_FragColor.a < uAlphaLimit) discard;

                out_FragColor.rgb += specularLight(specGloss, msNormal);

                out_FragColor.a = uAlpha;

                applyFog();
            }"
    }

    shader opaque.matte {
        variable uAlphaLimit     { value = 0.5 }
        variable uAlpha          { value = 1.0 }
        variable uColor          { value <1, 1, 1> }
        variable uOffsetUV       { value <0, 0> }

        variable uMapTime {}

        # Mapping when used with ModelDrawable.
        textureMapping <diffuse, normals>

        defines $= {'PREDEF_TRANSFORM_UV(uv)': ''}

        include.vertex <include/tangentspace.glsl,
                        include/skeletal.glsl,
                        include/lighting.glsl>
        vertex = "
            uniform mat4 uMvpMatrix;

            in vec4 aVertex;
            in vec4 aColor;
            in vec2 aUV;
            in vec4 aBounds0;   // diffuse map
            in vec4 aBounds1;  // normal map

            out vec4 vColor;
            out vec2 vUV;
            out vec4 vUVBounds[2];

            void main(void)
            {
                mat4 bone = vertexBoneTransform();
                setTangentSpace(bone);

                // Vertex position.
                vec4 modelPos = bone * aVertex;
                calculateEyeDirection(modelPos);

                gl_Position = uMvpMatrix * modelPos;

                vColor = aColor;
                vUV = aUV;
                vUVBounds[0] = aBounds0;
                vUVBounds[1] = aBounds1;
            }"

        include.fragment <include/texture.glsl,
                          include/tangentspace.glsl,
                          include/lighting.glsl,
                          include/fog.glsl>
        fragment = "
            uniform float uAlphaLimit;
            uniform float uAlpha;
            uniform vec3 uColor;       // diffuse color multiplier
            uniform vec2 uOffsetUV;
            uniform float uMapTime;

            in vec4 vColor;
            in vec2 vUV;
            in vec4 vUVBounds[2];

            void main(void)
            {
                // Calculate UV at the fragment (wrapped inside the bounds).
                vec2 wrappedUV = vUV + uOffsetUV;
            #if defined (PREDEF_TRANSFORM_UV)
                PREDEF_TRANSFORM_UV(wrappedUV);
            #endif
                wrappedUV = fract(wrappedUV);
                vec2 uv         = mapToBounds(wrappedUV, vUVBounds[0]);
                vec2 normalUV   = mapToBounds(wrappedUV, vUVBounds[1]);

                vec3 msNormal = modelSpaceNormalVector(normalUV);
                out_FragColor = vColor * vec4(uColor * diffuseLight(msNormal), 1.0)
                             * texture(uTex, uv);
                if (out_FragColor.a < uAlphaLimit) discard;

<<<<<<< HEAD
                out_FragColor.a = uAlpha;
=======
                out_FragColor.a = uAlpha * uAmbientLight.a;
>>>>>>> 81bcdfb0

                applyFog();
            }"
    }

    # Shader for special effects. Only uses a diffuse texture map.
    # No external lighting.
    shader unlit.diffuse {
        variable uAlphaLimit { value = 0 }
        variable uAlpha      { value = 1.0 }
        variable uColor      { value <1, 1, 1> }
        variable uOffsetUV   { value <0, 0> }

        variable uMapTime {}

        # Mapping when used with ModelDrawable.
        textureMapping <diffuse>

        defines $= {'PREDEF_TRANSFORM_UV(uv)'       : '',
                    'PREDEF_TRANSFORM_ALPHA(alpha)' : ''}

        include.vertex <include/skeletal.glsl>
        vertex = "
            uniform mat4 uMvpMatrix;

            in vec4 aVertex;
            in vec4 aColor;
            in vec2 aUV;
            in vec4 aBounds0;   // diffuse map

            out vec4 vColor;
            out vec2 vUV;
            out vec4 vUVBounds;

            void main(void)
            {
                mat4 bone = vertexBoneTransform();

                // Vertex position.
                vec4 modelPos = bone * aVertex;
                gl_Position = uMvpMatrix * modelPos;

                vColor = aColor;
                vUV = aUV;
                vUVBounds = aBounds0;
            }"

        include.fragment <include/texture.glsl>
        fragment = "
            uniform float uAlphaLimit;
            uniform float uAlpha;
            uniform vec3 uColor;       // diffuse color multiplier
            uniform vec2 uOffsetUV;
            uniform float uMapTime;

            in vec4 vColor;
            in vec2 vUV;
            in vec4 vUVBounds;

            void main(void)
            {
                // Calculate UV at the fragment (wrapped inside the bounds).
                vec2 wrappedUV = vUV + uOffsetUV;
            #if defined (PREDEF_TRANSFORM_UV)
                PREDEF_TRANSFORM_UV(wrappedUV);
            #endif
                wrappedUV = fract(wrappedUV);
                vec2 uv = mapToBounds(wrappedUV, vUVBounds);

                vec4 diffuse = vColor * texture(uTex, uv);
                if (diffuse.a < uAlphaLimit) discard;

                float alphaFactor = uAlpha;
            #if defined (PREDEF_TRANSFORM_ALPHA)
                PREDEF_TRANSFORM_ALPHA(alphaFactor);
            #endif
                out_FragColor = diffuse * vec4(uColor, alphaFactor);
            }"
    }
}<|MERGE_RESOLUTION|>--- conflicted
+++ resolved
@@ -27,7 +27,7 @@
             in vec4 aVertex;
             in vec4 aColor;
             in vec2 aUV;
-            in vec4 aBounds0;   // diffuse map
+            in vec4 aBounds0;  // diffuse map
             in vec4 aBounds1;  // normal map
             in vec4 aBounds2;  // specular map
             in vec4 aBounds3;  // emission map
@@ -49,17 +49,10 @@
 
                 vColor = aColor;
                 vUV = aUV;
-<<<<<<< HEAD
                 vUVBounds[0] = aBounds0;
                 vUVBounds[1] = aBounds1;
                 vUVBounds[2] = aBounds2;
                 vUVBounds[3] = aBounds3;
-=======
-                vUVBounds[0] = aBounds;
-                vUVBounds[1] = aBounds2;
-                vUVBounds[2] = aBounds3;
-                vUVBounds[3] = aBounds4;
->>>>>>> 81bcdfb0
             }"
 
         defines $= {'PREDEF_TRANSFORM_UV(uv)'          : '',
@@ -99,11 +92,7 @@
                 vec3 msNormal = modelSpaceNormalVector(normalUV);
                 vec4 specGloss = specularGloss(specularUV);
 
-<<<<<<< HEAD
-                float alphaFactor = uAlpha;
-=======
                 float alphaFactor = uAlpha * uAmbientLight.a;
->>>>>>> 81bcdfb0
             #if defined (PREDEF_TRANSFORM_ALPHA)
                 PREDEF_TRANSFORM_ALPHA(alphaFactor);
             #endif
@@ -196,7 +185,7 @@
             in vec4 aVertex;
             in vec4 aColor;
             in vec2 aUV;
-            in vec4 aBounds0;   // diffuse map
+            in vec4 aBounds0;  // diffuse map
             in vec4 aBounds1;  // normal map
             in vec4 aBounds2;  // specular map
 
@@ -217,15 +206,9 @@
 
                 vColor = aColor;
                 vUV = aUV;
-<<<<<<< HEAD
                 vUVBounds[0] = aBounds0;
                 vUVBounds[1] = aBounds1;
                 vUVBounds[2] = aBounds2;
-=======
-                vUVBounds[0] = aBounds;
-                vUVBounds[1] = aBounds2;
-                vUVBounds[2] = aBounds3;
->>>>>>> 81bcdfb0
             }"
 
         include.fragment <include/texture.glsl,
@@ -293,7 +276,7 @@
             in vec4 aVertex;
             in vec4 aColor;
             in vec2 aUV;
-            in vec4 aBounds0;   // diffuse map
+            in vec4 aBounds0;  // diffuse map
             in vec4 aBounds1;  // normal map
 
             out vec4 vColor;
@@ -348,11 +331,7 @@
                              * texture(uTex, uv);
                 if (out_FragColor.a < uAlphaLimit) discard;
 
-<<<<<<< HEAD
-                out_FragColor.a = uAlpha;
-=======
                 out_FragColor.a = uAlpha * uAmbientLight.a;
->>>>>>> 81bcdfb0
 
                 applyFog();
             }"
