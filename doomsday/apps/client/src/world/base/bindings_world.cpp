--- conflicted
+++ resolved
@@ -93,16 +93,10 @@
         startSoundArgs["volume"] = new NumberValue(1.0);
 
         binder.init(thing)
-<<<<<<< HEAD
-                << DE_FUNC_NOARG(Thing_Health, "health")
-                << DE_FUNC_DEFS (Thing_StartSound, "startSound", "id" << "volume", startSoundArgs);
-
-=======
-                << DENG2_FUNC_NOARG(Thing_Id,         "id")
-                << DENG2_FUNC_NOARG(Thing_Health,     "health")
-                << DENG2_FUNC_DEFS (Thing_StartSound, "startSound", "id" << "volume", startSoundArgs)
-                << DENG2_FUNC      (Thing_Recoil,     "recoil", "force");
->>>>>>> 81bcdfb0
+                << DE_FUNC_NOARG(Thing_Id,         "id")
+                << DE_FUNC_NOARG(Thing_Health,     "health")
+                << DE_FUNC_DEFS (Thing_StartSound, "startSound", "id" << "volume", startSoundArgs)
+                << DE_FUNC      (Thing_Recoil,     "recoil", "force");
     }
 }
 
