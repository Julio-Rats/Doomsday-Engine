--- conflicted
+++ resolved
@@ -97,12 +97,8 @@
     }
 
     void setupLighting(const VisEntityLighting &lighting,
-<<<<<<< HEAD
-                       const mobj_t *excludeSourceMobj)
-=======
                        const mobj_t *excludeSourceMobj,
                        float alpha = 1.0f)
->>>>>>> 81bcdfb0
     {
         // Ambient color and lighting vectors.
         setAmbientLight(lighting.ambientColor * .6f, alpha);
@@ -128,7 +124,7 @@
             if (model.flags & render::Model::ThingAlphaAsAmbientLightAlpha)
             {
                 ambient.w = p.alpha;
-            }
+    }
             if (model.flags & render::Model::ThingFullBrightAsAmbientLight)
             {
                 ambient = {1.0f, 1.0f, 1.0f, ambient.w};
@@ -138,15 +134,9 @@
 */
     }
 
-<<<<<<< HEAD
-    void setAmbientLight(const Vec3f &ambientIntensity)
-    {
-        uAmbientLight = Vec4f(ambientIntensity, 1.f);
-=======
-    void setAmbientLight(Vector3f const &ambientIntensity, float alpha)
-    {
-        uAmbientLight = Vector4f(ambientIntensity, alpha);
->>>>>>> 81bcdfb0
+    void setAmbientLight(const Vec3f &ambientIntensity, float alpha)
+    {
+        uAmbientLight = Vec4f(ambientIntensity, alpha);
     }
 
     void clearLights()
@@ -175,12 +165,8 @@
                    const Vec3f &modelOffset,
                    float yawAngle,
                    float pitchAngle,
-<<<<<<< HEAD
+                   bool useFixedFov,
                    const Mat4f *preModelToLocal = nullptr)
-=======
-                   bool useFixedFov,
-                   Matrix4f const *preModelToLocal = nullptr)
->>>>>>> 81bcdfb0
     {
         Vec3f const aspectCorrect(1.0f, 1.0f/1.2f, 1.0f);
         Vec3d origin = modelWorldOrigin + modelOffset * aspectCorrect;
@@ -205,13 +191,8 @@
                 Mat4f::translate(origin) *
                 Mat4f::scale(aspectCorrect); // Inverse aspect correction.
 
-<<<<<<< HEAD
-        const Mat4f viewProj = Rend_GetProjectionMatrix(weaponFixedFOV) *
-                                  ClientApp::renderSystem().uViewMatrix().toMat4f();
-=======
-        const Matrix4f viewProj = Rend_GetProjectionMatrix(useFixedFov ? weaponFixedFOV : 0.0f) *
-                                  ClientApp::renderSystem().uViewMatrix().toMatrix4f();
->>>>>>> 81bcdfb0
+        const Mat4f viewProj = Rend_GetProjectionMatrix(useFixedFov ? weaponFixedFOV : 0.0f) *
+                               ClientApp::renderSystem().uViewMatrix().toMat4f();
 
         const Mat4f localToScreen = viewProj * localToWorld;
 
