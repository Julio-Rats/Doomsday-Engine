--- conflicted
+++ resolved
@@ -18,11 +18,7 @@
  */
 
 #include "de_base.h"
-<<<<<<< HEAD
-=======
-
 #include "MaterialAnimator"
->>>>>>> 81bcdfb0
 #include "Sector"
 #include "Surface"
 #include "world/p_players.h" // viewPlayer
