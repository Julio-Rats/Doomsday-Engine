--- conflicted
+++ resolved
@@ -158,11 +158,7 @@
     return material;
 }
 
-<<<<<<< HEAD
-static inline Material *findMaterialInDict(const ddstring_t *materialUriStr)
-=======
 static inline Material *findMaterialInDict(const char *materialUriStr)
->>>>>>> 81bcdfb0
 {
     if (!materialUriStr) return nullptr;
     return findMaterialInDict(String(materialUriStr));
@@ -196,8 +192,6 @@
 dd_bool MPE_End()
 {
     if (!editMapInited) return false;
-
-
 
     /*
      * Log warnings about any issues we encountered during conversion of
@@ -266,14 +260,6 @@
 }
 
 #undef MPE_LineAddSide
-<<<<<<< HEAD
-void MPE_LineAddSide(int lineIdx, int sideId, short flags, const ddstring_t *topMaterialUri,
-    float topOffsetX, float topOffsetY, float topRed, float topGreen, float topBlue,
-    const ddstring_t *middleMaterialUri, float middleOffsetX, float middleOffsetY, float middleRed,
-    float middleGreen, float middleBlue, float middleOpacity, const ddstring_t *bottomMaterialUri,
-    float bottomOffsetX, float bottomOffsetY, float bottomRed, float bottomGreen,
-    float bottomBlue, int archiveIndex)
-=======
 void MPE_LineAddSide(int lineIdx, int sideId, short flags, const char *topMaterialUri,
                      float topOffsetX, float topOffsetY, float topRed, float topGreen,
                      float topBlue, const char *middleMaterialUri, float middleOffsetX,
@@ -281,7 +267,6 @@
                      float middleOpacity, const char *bottomMaterialUri, float bottomOffsetX,
                      float bottomOffsetY, float bottomRed, float bottomGreen, float bottomBlue,
                      int archiveIndex)
->>>>>>> 81bcdfb0
 {
     ERROR_IF_NOT_INITIALIZED();
 
@@ -315,11 +300,7 @@
 }
 
 #undef MPE_PlaneCreate
-<<<<<<< HEAD
-int MPE_PlaneCreate(int sectorIdx, coord_t height, const ddstring_t *materialUri,
-=======
 int MPE_PlaneCreate(int sectorIdx, coord_t height, const char *materialUri,
->>>>>>> 81bcdfb0
     float matOffsetX, float matOffsetY, float tintRed, float tintGreen, float tintBlue, float opacity,
     float normalX, float normalY, float normalZ, int archiveIndex)
 {
@@ -350,13 +331,8 @@
                      int visPlaneLinkIndex)
 {
     ERROR_IF_NOT_INITIALIZED();
-<<<<<<< HEAD
     return editMap->createSector(lightlevel, Vec3f(red, green, blue),
-                                 archiveIndex)->indexInMap();
-=======
-    return editMap->createSector(lightlevel, Vector3f(red, green, blue),
                                  archiveIndex, visPlaneLinkIndex)->indexInMap();
->>>>>>> 81bcdfb0
 }
 
 #undef MPE_PolyobjCreate
