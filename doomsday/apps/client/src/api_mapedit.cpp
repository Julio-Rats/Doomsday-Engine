/** @file api_mapedit.cpp  Internal runtime map editing interface.
 *
 * @authors Copyright © 2007-2015 Daniel Swanson <danij@dengine.net>
 *
 * @par License
 * GPL: http://www.gnu.org/licenses/gpl.html
 *
 * <small>This program is free software; you can redistribute it and/or modify
 * it under the terms of the GNU General Public License as published by the
 * Free Software Foundation; either version 2 of the License, or (at your
 * option) any later version. This program is distributed in the hope that it
 * will be useful, but WITHOUT ANY WARRANTY; without even the implied warranty
 * of MERCHANTABILITY or FITNESS FOR A PARTICULAR PURPOSE. See the GNU General
 * Public License for more details. You should have received a copy of the GNU
 * General Public License along with this program; if not, write to the Free
 * Software Foundation, Inc., 51 Franklin St, Fifth Floor, Boston, MA
 * 02110-1301 USA</small>
 */

#define DE_NO_API_MACROS_MAP_EDIT

#include "de_platform.h"
#include "api_mapedit.h"

#include "world/map.h"
#include "world/polyobjdata.h"
#include "Plane"
#include "Sector"
#include "Surface"
#include "edit_map.h"
#include "dd_main.h"

#include <doomsday/world/entitydef.h>
#include <doomsday/world/Materials>
#include <doomsday/EntityDatabase>
#include <de/Error>
#include <de/Log>
#include <de/StringPool>

using namespace de;
using namespace world;

#define ERROR_IF_NOT_INITIALIZED() { \
    if (!editMapInited) \
        throw Error(__FUNCTION__, "Not active, did you forget to call MPE_Begin()?"); \
    }

static world::Map *editMap;
static bool        editMapInited;

/**
 * Material name references specified during map conversion are recorded in
 * this dictionary. A dictionary is used to avoid repeatedly resolving the same
 * URIs and to facilitate a log of missing materials encountered during the
 * process.
 *
 * The pointer user value holds a pointer to the resolved Material (if found).
 * The integer user value tracks the number of times a reference occurs.
 */
static StringPool *materialDict;

/**
 * Destroy the missing material dictionary.
 */
static void clearMaterialDict()
{
    // Initialized?
    if(!materialDict) return;

    materialDict->clear();
    delete materialDict; materialDict = 0;
}

/**
 * Print any "missing" materials in the dictionary to the log.
 */
static void printMissingMaterialsInDict()
{
    if(!::materialDict) return;

    ::materialDict->forAll([] (StringPool::Id id)
    {
        // A valid id?
        if(::materialDict->string(id))
        {
            // An unresolved reference?
            if(!::materialDict->userPointer(id))
            {
                LOG_RES_WARNING("Found %4i x unknown material \"%s\"")
                    << ::materialDict->userValue(id)
                    << ::materialDict->string(id);
            }
        }
        return LoopContinue;
    });
}

/**
 * Attempt to locate a material by its URI. A dictionary of previously
 * searched-for URIs is maintained to avoid repeated searching and to record
 * "missing" materials.
 *
 * @param materialUriStr  URI of the material to search for.
 *
 * @return  Pointer to the found material; otherwise @c 0.
 */
static Material *findMaterialInDict(const String &materialUriStr)
{
    if(materialUriStr.isEmpty()) return 0;

    // Time to create the dictionary?
    if(!materialDict)
    {
        materialDict = new StringPool;
    }

    res::Uri materialUri(materialUriStr, RC_NULL);

    // Intern this reference.
    StringPool::Id internId = materialDict->intern(materialUri.compose());
    Material *material = 0;

    // Have we previously encountered this?.
    uint refCount = materialDict->userValue(internId);
    if(refCount)
    {
        // Yes, if resolved the user pointer holds the found material.
        material = (Material *) materialDict->userPointer(internId);
    }
    else
    {
        // No, attempt to resolve this URI and update the dictionary.
        // First try the preferred scheme, then any.
        try
        {
            material = &world::Materials::get().material(materialUri);
        }
        catch(const Resources::MissingResourceManifestError &)
        {
            // Try any scheme.
            try
            {
                materialUri.setScheme("");
                material = &world::Materials::get().material(materialUri);
            }
            catch(const Resources::MissingResourceManifestError &)
            {}
        }

        // Insert the possibly resolved material into the dictionary.
        materialDict->setUserPointer(internId, material);
    }

    // There is now one more reference.
    refCount++;
    materialDict->setUserValue(internId, refCount);

    return material;
}

static inline Material *findMaterialInDict(const char *materialUriStr)
{
    if (!materialUriStr) return nullptr;
    return findMaterialInDict(String(materialUriStr));
}

world::Map *MPE_Map()
{
    return editMapInited? editMap : 0;
}

world::Map *MPE_TakeMap()
{
    editMapInited = false;
    world::Map *retMap = editMap; editMap = 0;
    return retMap;
}

#undef MPE_Begin
dd_bool MPE_Begin(const uri_s * /*mapUri*/)
{
    if(!editMapInited)
    {
        delete editMap;
        editMap = new world::Map;
        editMapInited = true;
    }
    return true;
}

#undef MPE_End
dd_bool MPE_End()
{
    if (!editMapInited) return false;

    /*
     * Log warnings about any issues we encountered during conversion of
     * the basic map data elements.
     */
    printMissingMaterialsInDict();
    clearMaterialDict();

    // Note the map is left in an editable state in case the caller decides
    // they aren't finished after all...
    return true;
}

#undef MPE_VertexCreate
int MPE_VertexCreate(coord_t x, coord_t y, int archiveIndex)
{
    ERROR_IF_NOT_INITIALIZED();
    return editMap->createVertex(Vec2d(x, y), archiveIndex)->indexInMap();
}

#undef MPE_VertexCreatev
dd_bool MPE_VertexCreatev(int num, const coord_t *values, int *archiveIndices, int *retIndices)
{
    ERROR_IF_NOT_INITIALIZED();

    if(num <= 0 || !values)
        return false;

    // Create many vertexes.
    for(int n = 0; n < num; ++n)
    {
        Vertex *vertex = editMap->createVertex(Vec2d(values[n * 2], values[n * 2 + 1]),
                                               archiveIndices[n]);
        if(retIndices)
        {
            retIndices[n] = vertex->indexInMap();
        }
    }

    return true;
}

#undef MPE_LineCreate
int MPE_LineCreate(int v1, int v2, int frontSectorIdx, int backSectorIdx, int flags,
                   int archiveIndex)
{
    ERROR_IF_NOT_INITIALIZED();

    if(frontSectorIdx >= editMap->editableSectorCount()) return -1;
    if(backSectorIdx  >= editMap->editableSectorCount()) return -1;
    if(v1 < 0 || v1 >= editMap->vertexCount()) return -1;
    if(v2 < 0 || v2 >= editMap->vertexCount()) return -1;
    if(v1 == v2) return -1;

    // Next, check the length is not zero.
    /// @todo fixme: We need to allow these... -ds
    Vertex &vtx1 = editMap->vertex(v1);
    Vertex &vtx2 = editMap->vertex(v2);
    if(de::abs(Vec2d(vtx1.origin() - vtx2.origin()).length()) <= 0.0001) return -1;

    Sector *frontSector = (frontSectorIdx >= 0? editMap->editableSectors().at(frontSectorIdx) : 0);
    Sector *backSector  = (backSectorIdx  >= 0? editMap->editableSectors().at(backSectorIdx) : 0);

    return editMap->createLine(vtx1, vtx2, flags, frontSector, backSector, archiveIndex)
                        ->indexInMap();
}

#undef MPE_LineAddSide
void MPE_LineAddSide(int lineIdx, int sideId, short flags,
                     const de_api_side_section_s *top,
                     const de_api_side_section_s *middle,
                     const de_api_side_section_s *bottom,
                     int archiveIndex)
{
    ERROR_IF_NOT_INITIALIZED();

    if(lineIdx < 0 || lineIdx >= editMap->editableLineCount()) return;

    Line *line = editMap->editableLines().at(lineIdx);
    LineSide &side = line->side(sideId);

    side.setFlags(flags);
    side.setIndexInArchive(archiveIndex);

    // Ensure sections are defined if they aren't already.
    side.addSections();

    // Assign the resolved material if found.
    side.top()
<<<<<<< HEAD
        .setMaterial(findMaterialInDict(topMaterialUri))
        .setOrigin(Vec2f(topOffsetX, topOffsetY))
        .setColor(Vec3f(topRed, topGreen, topBlue));

    side.middle()
        .setMaterial(findMaterialInDict(middleMaterialUri))
        .setOrigin(Vec2f(middleOffsetX, middleOffsetY))
        .setColor(Vec3f(middleRed, middleGreen, middleBlue))
        .setOpacity(middleOpacity);

    side.bottom()
        .setMaterial(findMaterialInDict(bottomMaterialUri))
        .setOrigin(Vec2f(bottomOffsetX, bottomOffsetY))
        .setColor(Vec3f(bottomRed, bottomGreen, bottomBlue));
=======
        .setMaterial(findMaterialInDict(top->material))
        .setOrigin(Vector2f(top->offset[VX], top->offset[VY]))
        .setColor(Vector3f(top->color[CR], top->color[CG], top->color[CB]));

    side.middle()
        .setMaterial(findMaterialInDict(middle->material))
        .setOrigin(Vector2f(middle->offset[VX], middle->offset[VY]))
        .setColor(Vector3f(middle->color[CR], middle->color[CG], middle->color[CB]))
        .setOpacity(middle->color[CA]);

    side.bottom()
        .setMaterial(findMaterialInDict(bottom->material))
        .setOrigin(Vector2f(bottom->offset[VX], bottom->offset[VY]))
        .setColor(Vector3f(bottom->color[CR], bottom->color[CG], bottom->color[CB]));
>>>>>>> 022839e0
}

#undef MPE_PlaneCreate
int MPE_PlaneCreate(int sectorIdx, coord_t height, const char *materialUri,
    float matOffsetX, float matOffsetY, float tintRed, float tintGreen, float tintBlue, float opacity,
    float normalX, float normalY, float normalZ, int archiveIndex)
{
    ERROR_IF_NOT_INITIALIZED();

    if(sectorIdx < 0 || sectorIdx >= editMap->editableSectorCount()) return -1;

    Sector *sector = editMap->editableSectors().at(sectorIdx);
    Plane *plane = sector->addPlane(Vec3f(normalX, normalY, normalZ), height);

    plane->setIndexInArchive(archiveIndex);

    plane->surface()
        .setMaterial(findMaterialInDict(materialUri))
<<<<<<< HEAD
        .setColor(Vec3f(tintRed, tintGreen, tintBlue))
        .setOrigin(Vec2f(matOffsetX, matOffsetY));
=======
        .setColor({tintRed, tintGreen, tintBlue})
        .setOrigin({matOffsetX, matOffsetY});
>>>>>>> 022839e0

    if(!plane->isSectorFloor() && !plane->isSectorCeiling())
    {
        plane->surface().setOpacity(opacity);
    }

    return plane->indexInSector();
}

#undef MPE_SectorCreate
int MPE_SectorCreate(float lightlevel, float red, float green, float blue,
                     const struct de_api_sector_hacks_s *hacks,
                     int archiveIndex)
{
    ERROR_IF_NOT_INITIALIZED();
<<<<<<< HEAD
    return editMap->createSector(lightlevel, Vec3f(red, green, blue),
                                 archiveIndex, visPlaneLinkIndex)->indexInMap();
=======
    return editMap
        ->createSector(lightlevel,
                       {red, green, blue},
                       archiveIndex,
                       hacks->visPlaneLinkTargetSector,
                       (hacks->flags.linkFloorPlane ? 1 : 0) |
                           (hacks->flags.linkCeilingPlane ? 2 : 0))
        ->indexInMap();
>>>>>>> 022839e0
}

#undef MPE_PolyobjCreate
int MPE_PolyobjCreate(const int *lines, int lineCount, int tag, int sequenceType,
    coord_t originX, coord_t originY, int archiveIndex)
{
    DE_UNUSED(archiveIndex); /// @todo Use this!

    ERROR_IF_NOT_INITIALIZED();

    if(lineCount <= 0 || !lines) return -1;

    // First check that all the line indices are valid and that they arn't
    // already part of another polyobj.
    for(int i = 0; i < lineCount; ++i)
    {
        if(lines[i] < 0 || lines[i] >= editMap->editableLineCount()) return -1;

        Line *line = editMap->editableLines().at(lines[i]);
        if(line->definesPolyobj()) return -1;
    }

    Polyobj *po = editMap->createPolyobj(Vec2d(originX, originY));
    po->setSequenceType(sequenceType);
    po->setTag(tag);

    for(int i = 0; i < lineCount; ++i)
    {
        Line *line = editMap->editableLines().at(lines[i]);

        // This line belongs to a polyobj.
        line->setPolyobj(po);
        po->data().lines.append(line);
    }

    return po->indexInMap();
}

#undef MPE_GameObjProperty
dd_bool MPE_GameObjProperty(const char *entityName, int elementIndex,
    const char *propertyName, valuetype_t valueType, void *valueAdr)
{
    LOG_AS("MPE_GameObjProperty");

    ERROR_IF_NOT_INITIALIZED();

    if(!entityName || !propertyName || !valueAdr)
        return false; // Hmm...

    // Is this a known entity?
    MapEntityDef *entityDef = P_MapEntityDefByName(entityName);
    if(!entityDef)
    {
        LOG_WARNING("Unknown entity name:\"%s\", ignoring.") << entityName;
        return false;
    }

    // Is this a known property?
    MapEntityPropertyDef *propertyDef;
    if(MapEntityDef_PropertyByName(entityDef, propertyName, &propertyDef) < 0)
    {
        LOG_WARNING("Entity \"%s\" has no \"%s\" property, ignoring.")
                << entityName << propertyName;
        return false;
    }

    try
    {
        EntityDatabase &entities = editMap->entityDatabase();
        entities.setProperty(propertyDef, elementIndex, valueType, valueAdr);
        return true;
    }
    catch(const Error &er)
    {
        LOG_WARNING("%s. Ignoring.") << er.asText();
    }
    return false;
}

DE_DECLARE_API(MPE) =
{
    { DE_API_MAP_EDIT },

    MPE_Begin,
    MPE_End,
    MPE_VertexCreate,
    MPE_VertexCreatev,
    MPE_LineCreate,
    MPE_LineAddSide,
    MPE_SectorCreate,
    MPE_PlaneCreate,
    MPE_PolyobjCreate,
    MPE_GameObjProperty
};<|MERGE_RESOLUTION|>--- conflicted
+++ resolved
@@ -281,37 +281,20 @@
 
     // Assign the resolved material if found.
     side.top()
-<<<<<<< HEAD
-        .setMaterial(findMaterialInDict(topMaterialUri))
-        .setOrigin(Vec2f(topOffsetX, topOffsetY))
-        .setColor(Vec3f(topRed, topGreen, topBlue));
-
-    side.middle()
-        .setMaterial(findMaterialInDict(middleMaterialUri))
-        .setOrigin(Vec2f(middleOffsetX, middleOffsetY))
-        .setColor(Vec3f(middleRed, middleGreen, middleBlue))
-        .setOpacity(middleOpacity);
-
-    side.bottom()
-        .setMaterial(findMaterialInDict(bottomMaterialUri))
-        .setOrigin(Vec2f(bottomOffsetX, bottomOffsetY))
-        .setColor(Vec3f(bottomRed, bottomGreen, bottomBlue));
-=======
         .setMaterial(findMaterialInDict(top->material))
-        .setOrigin(Vector2f(top->offset[VX], top->offset[VY]))
-        .setColor(Vector3f(top->color[CR], top->color[CG], top->color[CB]));
+        .setOrigin(Vec2f(top->offset[VX], top->offset[VY]))
+        .setColor(Vec3f(top->color[CR], top->color[CG], top->color[CB]));
 
     side.middle()
         .setMaterial(findMaterialInDict(middle->material))
-        .setOrigin(Vector2f(middle->offset[VX], middle->offset[VY]))
-        .setColor(Vector3f(middle->color[CR], middle->color[CG], middle->color[CB]))
+        .setOrigin(Vec2f(middle->offset[VX], middle->offset[VY]))
+        .setColor(Vec3f(middle->color[CR], middle->color[CG], middle->color[CB]))
         .setOpacity(middle->color[CA]);
 
     side.bottom()
         .setMaterial(findMaterialInDict(bottom->material))
-        .setOrigin(Vector2f(bottom->offset[VX], bottom->offset[VY]))
-        .setColor(Vector3f(bottom->color[CR], bottom->color[CG], bottom->color[CB]));
->>>>>>> 022839e0
+        .setOrigin(Vec2f(bottom->offset[VX], bottom->offset[VY]))
+        .setColor(Vec3f(bottom->color[CR], bottom->color[CG], bottom->color[CB]));
 }
 
 #undef MPE_PlaneCreate
@@ -330,13 +313,8 @@
 
     plane->surface()
         .setMaterial(findMaterialInDict(materialUri))
-<<<<<<< HEAD
-        .setColor(Vec3f(tintRed, tintGreen, tintBlue))
-        .setOrigin(Vec2f(matOffsetX, matOffsetY));
-=======
         .setColor({tintRed, tintGreen, tintBlue})
         .setOrigin({matOffsetX, matOffsetY});
->>>>>>> 022839e0
 
     if(!plane->isSectorFloor() && !plane->isSectorCeiling())
     {
@@ -352,10 +330,6 @@
                      int archiveIndex)
 {
     ERROR_IF_NOT_INITIALIZED();
-<<<<<<< HEAD
-    return editMap->createSector(lightlevel, Vec3f(red, green, blue),
-                                 archiveIndex, visPlaneLinkIndex)->indexInMap();
-=======
     return editMap
         ->createSector(lightlevel,
                        {red, green, blue},
@@ -364,7 +338,6 @@
                        (hacks->flags.linkFloorPlane ? 1 : 0) |
                            (hacks->flags.linkCeilingPlane ? 2 : 0))
         ->indexInMap();
->>>>>>> 022839e0
 }
 
 #undef MPE_PolyobjCreate
