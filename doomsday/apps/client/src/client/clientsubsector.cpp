--- conflicted
+++ resolved
@@ -215,11 +215,7 @@
     bool needReverbUpdate = true;
 
     // Per surface lists of light decoration info and state.
-<<<<<<< HEAD
     Set<Surface *> decorSurfaces;
-=======
-    QSet<Surface *> decorSurfaces;
->>>>>>> 81bcdfb0
 
     Impl(Public *i) : Base(i)
     {}
@@ -277,7 +273,6 @@
             materialAnimator.audienceForDecorationStageChange -= this;
             material->audienceForDimensionsChange() -= this;
         }
-    }
 
     static bool hasDecoratedMaterial(const Surface &surface)
     {
@@ -297,7 +292,7 @@
             if (hasDecoratedMaterial(*surface))
             {
                 allocDecorationState(*surface);
-            }
+        }
         }
         else
         {
@@ -1039,7 +1034,7 @@
         {
             // Just clear the state.
             if (surface.decorationState())
-            {
+    {
                 static_cast<DecoratedSurface *>(surface.decorationState())->clear();
             }
             return;
@@ -1056,8 +1051,7 @@
                     && &surface.parent() == mappedPlane(surface.parent().as<Plane>().indexInSector()) ? " (mapped)" : "")
         );
 
-<<<<<<< HEAD
-        ds.markForUpdate(false);
+        ds.clear();
 
         // Clear any existing decorations.
         deleteAll(ds.decorations);
@@ -1072,18 +1066,7 @@
                 MaterialAnimator &animator = *surface.materialAnimator();
                 projectDecorations(surface, animator, materialOrigin, topLeft, bottomRight);
             }
-=======
-        ds.clear();
-
-        Vector2f materialOrigin;
-        Vector3d bottomRight, topLeft;
-        if (prepareGeometry(surface, topLeft, bottomRight, materialOrigin))
-        {
-            MaterialAnimator &animator = *surface.materialAnimator();
-            projectDecorations(surface, animator, materialOrigin, topLeft, bottomRight);
->>>>>>> 81bcdfb0
-        }
-    }
+        }
 
     void markDependentSurfacesForRedecoration(Plane &plane, bool yes = true)
     {
@@ -1364,18 +1347,11 @@
 //            ds->markForUpdate();
         }
 
-<<<<<<< HEAD
-        // Clear any existing decorations (now invalid).
-        deleteAll(ds.decorations);
-        ds.decorations.clear();
-        ds.markForUpdate();
-=======
         if (hasDecoratedMaterial(surface))
         {
             auto &ds = allocDecorationState(surface);
             ds.markForUpdate();
         }
->>>>>>> 81bcdfb0
 
         // Begin observing the new material (if any).
         //
