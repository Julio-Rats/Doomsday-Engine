--- conflicted
+++ resolved
@@ -111,6 +111,7 @@
      */
     explicit Map(res::MapManifest *manifest = nullptr);
 
+    void applySectorHacks(world::Sector &sector, const struct de_api_sector_hacks_s *hacks) override;
     bool endEditing() override;
     void update() override;
     void link(mobj_t &mob, int flags) override;
@@ -338,77 +339,6 @@
     /// Observes WorldSystem FrameBegin
     void worldSystemFrameBegins(bool resetNextViewer);
 
-<<<<<<< HEAD
-=======
-#endif  // __CLIENT__
-
-public:  //- Editing --------------------------------------------------------------------
-
-    /**
-     * Returns @c true iff the map is currently in an editable state.
-     */
-    bool isEditable() const;
-
-    /**
-     * Switch the map from editable to non-editable (i.e., playable) state, incorporating
-     * any new map elements, (re)building the BSP, etc...
-     *
-     * @return  @c true= mode switch was completed successfully.
-     */
-    bool endEditing();
-
-    /**
-     * @see isEditable()
-     */
-    Vertex *createVertex(de::Vector2d const &origin,
-                         de::dint archiveIndex = MapElement::NoIndex);
-
-    /**
-     * @see isEditable()
-     */
-    Line *createLine(Vertex &v1, Vertex &v2, de::dint flags = 0,
-                     Sector *frontSector = nullptr, Sector *backSector = nullptr,
-                     de::dint archiveIndex = MapElement::NoIndex);
-
-    /**
-     * @see isEditable()
-     */
-    Polyobj *createPolyobj(de::Vector2d const &origin);
-
-    /**
-     * @see isEditable()
-     */
-    Sector *createSector(float lightLevel, const de::Vector3f &lightColor,
-                         int archiveIndex = MapElement::NoIndex,
-                         const struct de_api_sector_hacks_s *hacks = nullptr);
-
-    /**
-     * Provides a list of all the editable lines in the map.
-     */
-    typedef QList<Line *> Lines;
-    Lines const &editableLines() const;
-
-    /**
-     * Provides a list of all the editable polyobjs in the map.
-     */
-    typedef QList<Polyobj *> Polyobjs;
-    Polyobjs const &editablePolyobjs() const;
-
-    /**
-     * Provides a list of all the editable sectors in the map.
-     */
-    typedef QList<Sector *> Sectors;
-    Sectors const &editableSectors() const;
-
-    inline de::dint editableLineCount   () const { return editableLines   ().count(); }
-    inline de::dint editablePolyobjCount() const { return editablePolyobjs().count(); }
-    inline de::dint editableSectorCount () const { return editableSectors ().count(); }
-
-//- Multiplayer -------------------------------------------------------------------------
-
-    void initMapOutlinePacket(de::shell::MapOutlinePacket &packet);
-
->>>>>>> e1e8d5ba
 private:
     DE_PRIVATE(d)
 };