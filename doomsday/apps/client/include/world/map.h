/** @file map.h  World Map.
 * @ingroup world
 *
 * @authors Copyright © 2003-2017 Jaakko Keränen <jaakko.keranen@iki.fi>
 * @authors Copyright © 2006-2016 Daniel Swanson <danij@dengine.net>
 *
 * @par License
 * GPL: http://www.gnu.org/licenses/gpl.html
 *
 * <small>This program is free software; you can redistribute it and/or modify
 * it under the terms of the GNU General Public License as published by the
 * Free Software Foundation; either version 2 of the License, or (at your
 * option) any later version. This program is distributed in the hope that it
 * will be useful, but WITHOUT ANY WARRANTY; without even the implied warranty
 * of MERCHANTABILITY or FITNESS FOR A PARTICULAR PURPOSE. See the GNU General
 * Public License for more details. You should have received a copy of the GNU
 * General Public License along with this program; if not, write to the Free
 * Software Foundation, Inc., 51 Franklin St, Fifth Floor, Boston, MA
 * 02110-1301 USA</small>
 */

#ifndef DE_WORLD_MAP_H
#define DE_WORLD_MAP_H

#include <functional>
#include <de/Hash>
#include <de/List>
#include <de/Set>
#include <doomsday/BspNode>
#include <doomsday/network/Protocol>
#include <doomsday/uri.h>
#include <doomsday/world/map.h>
#include <doomsday/world/ithinkermapping.h>
#include <de/BinaryTree>
#include <de/Id>
#include <de/Observers>
#include <de/Vector>

#ifdef __CLIENT__
#  include "client/clplanemover.h"
#  include "client/clpolymover.h"
#endif

#include "Mesh"
#include "Line"
#include "Polyobj"
#include "world/bspleaf.h"
#include "world/p_object.h"

#ifdef __CLIENT__
#  include "world/clientserverworld.h"
#  include "Generator"
//#  include "BiasSource"
#  include "Lumobj"
#  include "render/skydrawable.h"
#endif

class Plane;
class Sector;
class Surface;
class Vertex;

#if 0
#  ifdef __CLIENT__
class BiasTracker;
namespace de { class LightGrid; }
#  endif
#endif // 0

namespace de { class Info; }

namespace world {

class Blockmap;
class ConvexSubspace;
class LineBlockmap;
class Subsector;
class Sky;
class Thinkers;
#ifdef __CLIENT__
class ClSkyPlane;
#endif

/**
 * World map.
 */
class Map : public world::BaseMap
#ifdef __CLIENT__
, DE_OBSERVES(ClientServerWorld, FrameBegin)
#endif
{
    DE_NO_COPY  (Map)
    DE_NO_ASSIGN(Map)

public:
    /// Base error for runtime map editing errors. @ingroup errors
    DE_ERROR(EditError);

    /// Required map element is missing. @ingroup errors
    DE_ERROR(MissingElementError);

    /// Required map object is missing. @ingroup errors
    DE_ERROR(MissingObjectError);

    /// Required blockmap is missing. @ingroup errors
    DE_ERROR(MissingBlockmapError);

    /// Required BSP data is missing. @ingroup errors
    DE_ERROR(MissingBspTreeError);

    /// Required thinker lists are missing. @ingroup errors
    DE_ERROR(MissingThinkersError);

#ifdef __CLIENT__
    /// Required light grid is missing. @ingroup errors
    DE_ERROR(MissingLightGridError);

    /// Attempted to add a new element/object when full. @ingroup errors
    DE_ERROR(FullError);
#endif

    /// Notified when a one-way window construct is first found.
    DE_DEFINE_AUDIENCE(OneWayWindowFound, void oneWayWindowFound(Line &line, Sector &backFacingSector))

    /// Notified when an unclosed sector is first found.
    DE_DEFINE_AUDIENCE(UnclosedSectorFound, void unclosedSectorFound(Sector &sector, const de::Vec2d &nearPoint))

    /*
     * Constants:
     */
#ifdef __CLIENT__
    static const de::dint MAX_BIAS_SOURCES = 8 * 32;  // Hard limit due to change tracking.

    /// Maximum number of generators per map.
    static const de::dint MAX_GENERATORS = 512;

    typedef Set<Plane *> PlaneSet;
    typedef Set<Surface *> SurfaceSet;
    typedef Hash<thid_t, struct mobj_s *> ClMobjHash;
#endif

public:  /// @todo make private:
    de::ddouble _globalGravity    = 0;  ///< The defined gravity for this map.
    de::ddouble _effectiveGravity = 0;  ///< The effective gravity for this map.
    de::dint _ambientLightLevel   = 0;  ///< Ambient lightlevel for the current map.

public:
    /**
     * Construct a new map initially configured in an editable state. Whilst editable new
     * map elements can be added, thereby allowing the map to be constructed dynamically.
     * When done editing @ref endEditing() should be called to switch the map into a
     * non-editable (i.e., playable) state.
     *
     * @param manifest  Resource manifest for the map, if any (Can be set later).
     */
    explicit Map(res::MapManifest *manifest = nullptr);

    /**
     * Returns the effective map-info definition Record for the map.
     *
     * @see WorldSystem::mapInfoForMapUri()
     */
    const de::Record &mapInfo() const;

    /**
     * Returns the points which describe the boundary of the map coordinate space, which,
     * are defined by the minimal and maximal vertex coordinates of the non-editable,
     * non-polyobj line geometries).
     */
    const AABoxd &bounds() const;

    inline de::Vec2d origin    () const {
        return de::Vec2d(bounds().min);
    }

    inline de::Vec2d dimensions() const {
        return de::Vec2d(bounds().max) - de::Vec2d(bounds().min);
    }

    /**
     * Returns the minimum ambient light level for the whole map.
     */
    de::dint ambientLightLevel() const;

    /**
     * Returns the currently effective gravity multiplier for the map.
     */
    de::ddouble gravity() const;

    /**
     * Change the effective gravity multiplier for the map.
     *
     * @param newGravity  New gravity multiplier.
     */
    void setGravity(de::ddouble newGravity);

    /**
     * To be called following an engine reset to update the map state.
     */
    void update();

#ifdef __CLIENT__

    void serializeInternalState(de::Writer &to) const override;

    void deserializeInternalState(de::Reader &from, const IThinkerMapping &thinkerMapping) override;

    de::String objectsDescription() const;

    void restoreObjects(const de::Info &objState, const IThinkerMapping &thinkerMapping) const;

    /**
     * Force an update on all decorated surfaces.
     */
    void redecorate();

public:  //- Light sources --------------------------------------------------------------

#if 0
    /**
     * Returns the total number of BiasSources in the map.
     */
    de::dint biasSourceCount() const;

    /**
     * Attempt to add a new bias light source to the map (a copy is made).
     *
     * @note At most @ref MAX_BIAS_SOURCES are supported for technical reasons.
     *
     * @return  Reference to the newly added bias source.
     *
     * @see biasSourceCount()
     * @throws FullError  Once capacity is reached.
     */
    BiasSource &addBiasSource(const BiasSource &biasSource = BiasSource());

    /**
     * Removes the specified bias light source from the map.
     *
     * @see removeAllBiasSources()
     */
    void removeBiasSource(de::dint which);

    /**
     * Remove all bias sources from the map.
     *
     * @see removeBiasSource()
     */
    void removeAllBiasSources();

    /**
     * Lookup a BiasSource by it's unique @a index.
     */
    BiasSource &biasSource   (de::dint index) const;
    BiasSource *biasSourcePtr(de::dint index) const;

    /**
     * Finds the bias source nearest to the specified map space @a point.
     *
     * @note This result is not cached. May return @c 0 if no bias sources exist.
     */
    BiasSource *biasSourceNear(const de::Vec3d &point) const;

    /**
     * Iterate the BiasSources in the map, making a function @a callback for each.
     *
     * @param callback  Function to call for each BiasSource.
     */
    de::LoopResult forAllBiasSources(std::function<de::LoopResult (BiasSource &)> callback) const;

    /**
     * Lookup the unique index for the given bias @a source.
     */
    de::dint indexOf(const BiasSource &source) const;

    /**
     * Returns the time in milliseconds when the current render frame began. Used for
     * interpolation purposes.
     */
    de::duint biasCurrentTime() const;

    /**
     * Returns the frameCount of the current render frame. Used for tracking changes to
     * bias sources/surfaces.
     */
    de::duint biasLastChangeOnFrame() const;
#endif

    //- Luminous-objects ----------------------------------------------------------------

    /**
     * Returns the total number of lumobjs in the map.
     */
    de::dint lumobjCount() const;

    /**
     * Add a new lumobj to the map.
     *
     * @return  Lumobj instance. Ownership taken.
     */
    Lumobj &addLumobj(Lumobj *lumobj);

    /**
     * Removes the specified lumobj from the map.
     *
     * @see removeAllLumobjs()
     */
    void removeLumobj(de::dint which);

    /**
     * Remove all lumobjs from the map.
     *
     * @see removeLumobj()
     */
    void removeAllLumobjs();

    /**
     * Lookup a Lumobj in the map by it's unique @a index.
     */
    Lumobj &lumobj   (de::dint index) const;
    Lumobj *lumobjPtr(de::dint index) const;

    /**
     * Iterate Lumobjs in the map, making a function @a callback for each.
     *
     * @param callback  Function to call for each Lumobj.
     */
    de::LoopResult forAllLumobjs(const std::function<de::LoopResult (Lumobj &)>& callback) const;

#endif  // __CLIENT__

public:  //- Lines (and Sides) ----------------------------------------------------------

    /**
     * Returns the total number of Lines in the map.
     */
    de::dint lineCount() const;

    /**
     * Lookup a Line in the map by it's unique @a index.
     */
    Line &line   (de::dint index) const;
    Line *linePtr(de::dint index) const;

    /**
     * Iterate Lines in the map, making a function @a callback for each.
     *
     * @param callback  Function to call for each Line.
     */
    de::LoopResult forAllLines(const std::function<de::LoopResult (Line &)>& callback) const;

    /**
     * Lines and Polyobj lines (note polyobj lines are iterated first).
     *
     * @note validCount should be incremented before calling this to begin a new logical
     * traversal. Otherwise Lines marked with a validCount equal to this will be skipped
     * over (can be used to avoid processing a line multiple times during complex and/or
     * non-linear traversals.
     *
     * @param box       Axis-aligned bounding box in which Lines must be Blockmap-linked.
     * @param flags     @ref lineIteratorFlags
     * @param callback  Function to call for each Line.
     */
    de::LoopResult forAllLinesInBox(const AABoxd &box, de::dint flags,
        std::function<de::LoopResult (Line &)> callback) const;

    /**
     * @overload
     */
    inline de::LoopResult forAllLinesInBox(const AABoxd &box,
        std::function<de::LoopResult (Line &)> callback) const {
        return forAllLinesInBox(box, LIF_ALL, callback);
    }

    /**
     * The callback function will be called once for each Line that crosses the object.
     * This means all the lines will be two-sided.
     *
     * @param callback  Function to call for each Line.
     */
    de::LoopResult forAllLinesTouchingMobj(struct mobj_s &mob,
        const std::function<de::LoopResult (Line &)>& callback) const;

    // ---

    /**
     * Returns the total number of Line::Sides in the map.
     */
    inline de::dint sideCount() const { return lineCount() * 2; }

    /**
     * Lookup a LineSide in the map by it's unique @a index.
     *
     * @see toSideIndex()
     */
    LineSide &side   (de::dint index) const;
    LineSide *sidePtr(de::dint index) const;

    /**
     * Helper function which returns the relevant side index given a @a lineIndex and a
     * @a side identifier.
     *
     * Indices are produced as follows:
     * @code
     *  lineIndex / 2 + (backSide? 1 : 0);
     * @endcode
     *
     * @param lineIndex  Index of the line in the map.
     * @param side       Side of the line. @c =0 the Line::Front else Line::Back
     *
     * @return  Unique index for the identified side.
     */
    static de::dint toSideIndex(de::dint lineIndex, de::dint side);

public:  //- Map-objects ----------------------------------------------------------------

    de::LoopResult forAllMobjsTouchingLine(Line &line, const std::function<de::LoopResult (struct mobj_s &)>& callback) const;

    /**
     * @important Increment validCount before calling this!
     *
     * Iterate mobj_ts in the map that are "inside" the specified sector (even partially)
     * on the X|Y plane (mobj_t Z origin and Plane heights not considered).
     *
     * @param sector    Sector requirement (only consider map-objects "touching" this).
     * @param callback  Function to call for each mobj_t.
     */
    de::LoopResult forAllMobjsTouchingSector(Sector &sector, const std::function<de::LoopResult (struct mobj_s &)>& callback) const;

    /**
     * Links a mobj into both a block and a BSP leaf based on it's (x,y). Sets mobj->bspLeaf
     * properly. Calling with flags==0 only updates the BspLeaf pointer. Can be called without
     * unlinking first. Should be called AFTER mobj translation to (re-)insert the mobj.
     */
    void link(struct mobj_s &mobj, de::dint flags);

    /**
     * Unlinks a map-object from everything it has been linked to. Should be called BEFORE
     * mobj translation to extract the mobj.
     *
     * @param mob  Map-object to be unlinked.
     *
     * @return  DDLINK_* flags denoting what the mobj was unlinked from (in case we need
     * to re-link).
     */
    de::dint unlink(struct mobj_s &mob);

#ifdef __CLIENT__

public:  //- Particle generators --------------------------------------------------------

    /**
     * Returns the total number of @em active generators in the map.
     */
    de::dint generatorCount() const;

    /**
     * Attempt to spawn a new (particle) generator for the map. If no free identifier is
     * available then @c nullptr is returned.
     */
    Generator *newGenerator();

    /**
     * Iterate Generators in the map, making a function @a callback for each.
     *
     * @param callback  Function to call for each Generator.
     */
    de::LoopResult forAllGenerators(const std::function<de::LoopResult (Generator &)>& callback) const;

    /**
     * Iterate Generators linked in the specified @a sector, making a function @a callback
     * for each.
     *
     * @param sector    Sector requirement (only linked @em Generators will be processed).
     * @param callback  Function to call for each Generator.
     */
    de::LoopResult forAllGeneratorsInSector(const Sector &sector, const std::function<de::LoopResult (Generator &)>& callback) const;

    void unlink(Generator &generator);

#endif  // __CLIENT__

public:  //- Polyobjects ----------------------------------------------------------------

    /**
     * Returns the total number of Polyobjs in the map.
     */
    de::dint polyobjCount() const;

    /**
     * Lookup a Polyobj in the map by it's unique @a index.
     */
    Polyobj &polyobj   (de::dint index) const;
    Polyobj *polyobjPtr(de::dint index) const;

    /**
     * Iterate Polyobjs in the map, making a function @a callback for each.
     *
     * @param callback  Function to call for each Polyobj.
     */
    de::LoopResult forAllPolyobjs(const std::function<de::LoopResult (Polyobj &)>& callback) const;

    /**
     * Link the specified @a polyobj in any internal data structures for bookkeeping purposes.
     * Should be called AFTER Polyobj rotation and/or translation to (re-)insert the polyobj.
     *
     * @param polyobj  Poly-object to be linked.
     */
    void link(Polyobj &polyobj);

    /**
     * Unlink the specified @a polyobj from any internal data structures for bookkeeping
     * purposes. Should be called BEFORE Polyobj rotation and/or translation to extract
     * the polyobj.
     *
     * @param polyobj  Poly-object to be unlinked.
     */
    void unlink(Polyobj &polyobj);

//- Sectors -----------------------------------------------------------------------------

    /**
     * Returns the total number of Sectors in the map.
     */
    de::dint sectorCount() const;

    /**
     * Lookup a Sector in the map by it's unique @a index.
     */
    Sector &sector   (de::dint index) const;
    Sector *sectorPtr(de::dint index) const;

    /**
     * Iterate Sectors in the map, making a function @a callback for each.
     *
     * @param callback  Function to call for each Sector.
     */
    de::LoopResult forAllSectors(const std::function<de::LoopResult (Sector &)> &callback) const;

    /**
     * Increment validCount before calling this routine. The callback function will be
     * called once for each sector the mobj is touching (totally or partly inside). This
     * is not a 3D check; the mobj may actually reside above or under the sector.
     *
     * @param mob       Map-object to iterate the "touched" Sectors of.
     * @param callback  Function to call for each Sector.
     */
    de::LoopResult forAllSectorsTouchingMobj(struct mobj_s &mob, const std::function<de::LoopResult (Sector &)>& callback) const;

    /// Thrown when the referenced subsector is missing/unknown.
    DE_ERROR(MissingSubsectorError);

    /**
     * Lookup a Subsector in the map by it's unique identifier @a id.
     */
    Subsector &subsector   (de::Id id) const;
    Subsector *subsectorPtr(de::Id id) const;

    /**
     * Determine the Subsector which contains @a point and which is on the back side of
     * the binary map space partition which, lies in front of @a point.
     *
     * @param point  Map space coordinates to determine the Subsector for.
     *
     * @return  Subsector containing the specified point if any or @c nullptr if the
     * subsectors have not yet been built.
     */
    Subsector *subsectorAt(const de::Vec2d &point) const;

//- Skies -------------------------------------------------------------------------------

    /**
     * Returns the logical sky for the map.
     */
    Sky &sky() const;

#ifdef __CLIENT__

    SkyDrawable::Animator &skyAnimator() const;

    ClSkyPlane       &skyFloor();
    const ClSkyPlane &skyFloor()  const;

    ClSkyPlane       &skyCeiling();
    const ClSkyPlane &skyCeiling() const;

    inline ClSkyPlane       &skyPlane(bool ceiling) {
        return ceiling ? skyCeiling() : skyFloor();
    }
    inline const ClSkyPlane &skyPlane(bool ceiling) const {
        return ceiling ? skyCeiling() : skyFloor();
    }

#endif

public:  //- Subspaces ------------------------------------------------------------------

    /**
     * Returns the total number of subspaces in the map.
     */
    de::dint subspaceCount() const;

    /**
     * Lookup a Subspace in the map by it's unique @a index.
     */
    ConvexSubspace &subspace   (de::dint index) const;
    ConvexSubspace *subspacePtr(de::dint index) const;

    /**
     * Iterate ConvexSubspaces in the map, making a function @a callback for each.
     *
     * @param callback  Function to call for each ConvexSubspace.
     */
    de::LoopResult forAllSubspaces(const std::function<de::LoopResult (ConvexSubspace &)>& callback) const;

#ifdef __CLIENT__
    /**
    * Returns @c true if the given @a point is in the void (outside all map subspaces).
    */
    bool isPointInVoid(const de::Vec3d &pos) const;
#endif

public:  //- Vertexs --------------------------------------------------------------------

    /**
     * Returns the total number of Vertexs in the map.
     */
    de::dint vertexCount() const;

    /**
     * Lookup a Vertex in the map by it's unique @a index.
     */
    Vertex &vertex   (de::dint index) const;
    Vertex *vertexPtr(de::dint index) const;

    /**
     * Iterate Vertexs in the map, making a function @a callback for each.
     *
     * @param callback  Function to call for each Vertex.
     */
    de::LoopResult forAllVertexs(const std::function<de::LoopResult (Vertex &)>& callback) const;

public:  //- Data structures ------------------------------------------------------------

    /**
     * Provides access to the primary @ref Mesh geometry owned by the map. Note that further
     * meshes may be assigned to individual elements of the map should their geometries
     * not be representable as a manifold with the primary mesh (e.g., Polyobjs and BspLeaf
     * "extra" meshes).
     */
    const de::Mesh &mesh() const;

    /**
     * Provides access to the line blockmap.
     */
    const LineBlockmap &lineBlockmap() const;

    /**
     * Provides access to the mobj blockmap.
     */
    const Blockmap &mobjBlockmap() const;

    /**
     * Provides access to the polyobj blockmap.
     */
    const Blockmap &polyobjBlockmap() const;

    /**
     * Provides access to the convex subspace blockmap.
     */
    const Blockmap &subspaceBlockmap() const;

    /**
     * Provides access to the thinker lists for the map.
     */
    Thinkers /*const*/ &thinkers() const;

    /**
     * Returns @c true iff a BSP tree is available for the map.
     */
    bool hasBspTree() const;

    /**
     * Provides access to map's BSP tree, for efficient traversal.
     */
    const BspTree &bspTree() const;

    /**
     * Determine the BSP leaf on the back side of the BS partition that lies in front of
     * the specified point within the map's coordinate space.
     *
     * @note Always returns a valid BspLeaf although the point may not actually lay within
     * it (however it is on the same side of the space partition)!
     *
     * @param point  Map space coordinates to determine the BSP leaf for.
     *
     * @return  BspLeaf instance for that BSP node's leaf.
     */
    BspLeaf &bspLeafAt(const de::Vec2d &point) const;

    /**
     * @copydoc bspLeafAt()
     *
     * The test is carried out using fixed-point math for behavior compatible with vanilla
     * DOOM. Note that this means there is a maximum size for the point: it cannot exceed
     * the fixed-point 16.16 range (about 65k units).
     */
    BspLeaf &bspLeafAt_FixedPrecision(const de::Vec2d &point) const;

    /**
     * Given an @a emitter origin, attempt to identify the map element to which it belongs.
     *
     * @param emitter  The sound emitter to be identified.
     * @param sector   The identified sector if found is written here.
     * @param poly     The identified polyobj if found is written here.
     * @param plane    The identified plane if found is written here.
     * @param surface  The identified line side surface if found is written here.
     *
     * @return  @c true iff @a emitter is an identifiable map element.
     */
    bool identifySoundEmitter(const ddmobj_base_t &emitter, Sector **sector,
        Polyobj **poly, Plane **plane, Surface **surface) const;

#ifdef __CLIENT__

#if 0
    /**
     * Returns @c true if a LightGrid has been initialized for the map.
     *
     * @see lightGrid()
     */
    bool hasLightGrid() const;

    /**
     * Provides access to the light grid for the map.
     *
     * @see hasLightGrid()
     */
    de::LightGrid       &lightGrid();
    const de::LightGrid &lightGrid() const;

    /**
     * (Re)-initialize the light grid used for smoothed sector lighting.
     *
     * If the grid has not yet been initialized block light sources are determined at this
     * time (Subsectors must be built for this).
     *
     * If the grid has already been initialized calling this will perform a full update.
     *
     * @note Initialization may take some time depending on the complexity of the map
     * (physical dimensions, number of sectors) and should therefore be done "off-line".
     */
    void initLightGrid();
#endif

    /**
     * Returns the set of scrolling surfaces for the map.
     */
    SurfaceSet /*const*/ &scrollingSurfaces();

    /**
     * $smoothmatoffset: Roll the surface material offset tracker buffers.
     */
    void updateScrollingSurfaces();

    /**
     * Returns the set of tracked planes for the map.
     */
    PlaneSet /*const*/ &trackedPlanes();

    /**
     * $smoothplane: Roll the height tracker buffers.
     */
    void updateTrackedPlanes();

    /**
     * Perform spreading of all contacts in the specified map space @a region.
     */
    void spreadAllContacts(const AABoxd &region);

#endif  // __CLIENT__

public:

    /**
     * Returns a rich formatted, textual summary of the map's elements, suitable for logging.
     */
    de::String elementSummaryAsStyledText() const;

    /**
     * Returns a rich formatted, textual summary of the map's objects, suitable for logging.
     */
    de::String objectSummaryAsStyledText() const;

    /**
     * To be called to register the commands and variables of this module.
     */
    static void consoleRegister();

    /**
     * To be called to initialize the dummy element arrays (which are used with the DMU API),
     * with a fixed number of @em shared dummies.
     */
    static void initDummies();

public:  /// @todo Most of the following should be private:

    /**
     * Initialize the node piles and link rings. To be called after map load.
     */
    void initNodePiles();

    /**
     * Initialize all polyobjs in the map. To be called after map load.
     */
    void initPolyobjs();

#ifdef __CLIENT__

    /**
     * Fixing the sky means that for adjacent sky sectors the lower sky ceiling is lifted
     * to match the upper sky. The raising only affects rendering, it has no bearing on gameplay.
     */
    void initSkyFix();

    /**
     * Rebuild the surface material lists. To be called when a full update is necessary.
     */
    void buildMaterialLists();

#if 0
    /**
     * Initializes bias lighting for the map. New light sources are initialized from the
     * loaded Light definitions. Map surfaces are prepared for tracking rays.
     *
     * Must be called before rendering a frame with bias lighting enabled.
     */
    void initBias();
#endif

    /**
     * Initialize the map object => BSP leaf "contact" blockmaps.
     */
    void initContactBlockmaps();

    /**
     * Initialize data and structures needed for FakeRadio.
     */
    void initRadio();

    /**
     * Spawn all generators for the map which should be initialized automatically during
     * map setup.
     */
    void initGenerators();

    /**
     * Attempt to spawn all flat-triggered particle generators for the map. To be called
     * after map setup is completed.
     *
     * @note  Cannot presently be done in @ref initGenerators() as this is called during
     * initial Map load and before any saved game has been loaded.
     */
    void spawnPlaneParticleGens();

    /**
     * Destroys all clientside clmobjs in the map. To be called when a network game ends.
     */
    void clearClMobjs();

    /**
     * Deletes hidden, unpredictable or nulled mobjs for which we have not received updates
     * in a while.
     */
    void expireClMobjs();

    /**
     * Find/create a client mobj with the unique identifier @a id. Client mobjs are just
     * like normal mobjs, except they have additional network state.
     *
     * To check whether a given mobj is a client mobj, use Cl_IsClientMobj(). The network
     * state can then be accessed with ClMobj_GetInfo().
     *
     * @param id         Identifier of the client mobj. Every client mobj has a unique
     *                   identifier.
     * @param canCreate  @c true= create a new client mobj if none existing.
     *
     * @return  Pointer to the gameside mobj.
     */
    struct mobj_s *clMobjFor(thid_t id, bool canCreate = false) const;

    /**
     * Iterate client-mobjs, making a function @c callback for each. Iteration ends if a
     * callback returns a non-zero value.
     *
     * @param callback  Function to callback for each client mobj.
     * @param context   Data pointer passed to the callback.
     *
     * @return  @c 0 if all callbacks return @c 0; otherwise the result of the last.
     */
    de::dint clMobjIterator(de::dint (*callback) (struct mobj_s *, void *), void *context = nullptr);

    /**
     * Provides readonly access to the client mobj hash.
     */
    const ClMobjHash &clMobjHash() const;

protected:

    /// Observes WorldSystem FrameBegin
    void worldSystemFrameBegins(bool resetNextViewer);

#endif  // __CLIENT__

public:  //- Editing --------------------------------------------------------------------

    /**
     * Returns @c true iff the map is currently in an editable state.
     */
    bool isEditable() const;

    /**
     * Switch the map from editable to non-editable (i.e., playable) state, incorporating
     * any new map elements, (re)building the BSP, etc...
     *
     * @return  @c true= mode switch was completed successfully.
     */
    bool endEditing();

    /**
     * @see isEditable()
     */
    Vertex *createVertex(const de::Vec2d &origin,
                         de::dint archiveIndex = MapElement::NoIndex);

    /**
     * @see isEditable()
     */
    Line *createLine(Vertex &v1, Vertex &v2, de::dint flags = 0,
                     Sector *frontSector = nullptr, Sector *backSector = nullptr,
                     de::dint archiveIndex = MapElement::NoIndex);

    /**
     * @see isEditable()
     */
    Polyobj *createPolyobj(const de::Vec2d &origin);

    /**
     * @see isEditable()
     */
    Sector *createSector(float lightLevel, const de::Vec3f &lightColor,
                         int archiveIndex = MapElement::NoIndex,
<<<<<<< HEAD
                         int visPlaneLinkIndex = MapElement::NoIndex);
=======
                         int visPlaneLinkTargetSector = MapElement::NoIndex,
                         int planeLinkBits = 0);
>>>>>>> 022839e0

    /**
     * Provides a list of all the editable lines in the map.
     */
    typedef de::List<Line *> Lines;
    const Lines &editableLines() const;

    /**
     * Provides a list of all the editable polyobjs in the map.
     */
    typedef de::List<Polyobj *> Polyobjs;
    const Polyobjs &editablePolyobjs() const;

    /**
     * Provides a list of all the editable sectors in the map.
     */
    typedef de::List<Sector *> Sectors;
    const Sectors &editableSectors() const;

    inline de::dint editableLineCount   () const { return editableLines   ().count(); }
    inline de::dint editablePolyobjCount() const { return editablePolyobjs().count(); }
    inline de::dint editableSectorCount () const { return editableSectors ().count(); }

//- Multiplayer -------------------------------------------------------------------------

    void initMapOutlinePacket(network::MapOutlinePacket &packet);

private:
    DE_PRIVATE(d)
};

}  // namespace world

#endif  // DE_WORLD_MAP_H<|MERGE_RESOLUTION|>--- conflicted
+++ resolved
@@ -950,12 +950,8 @@
      */
     Sector *createSector(float lightLevel, const de::Vec3f &lightColor,
                          int archiveIndex = MapElement::NoIndex,
-<<<<<<< HEAD
-                         int visPlaneLinkIndex = MapElement::NoIndex);
-=======
                          int visPlaneLinkTargetSector = MapElement::NoIndex,
                          int planeLinkBits = 0);
->>>>>>> 022839e0
 
     /**
      * Provides a list of all the editable lines in the map.
