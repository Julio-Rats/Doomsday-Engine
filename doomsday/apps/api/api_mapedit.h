--- conflicted
+++ resolved
@@ -30,10 +30,8 @@
 /// @ingroup world
 ///@{
 
-<<<<<<< HEAD
-DE_API_TYPEDEF(MPE)
-=======
-struct de_api_side_section_s {
+struct de_api_side_section_s
+{
     const char *material;
     float       offset[2];
     float       color[4];
@@ -48,8 +46,7 @@
     int visPlaneLinkTargetSector;
 };
 
-DENG_API_TYPEDEF(MPE)
->>>>>>> 022839e0
+DE_API_TYPEDEF(MPE)
 {
     de_api_t api;
 
@@ -118,10 +115,6 @@
      * @return  Index of the newly created line else @c -1 if there was an error.
      */
     int             (*LineCreate)(int v1, int v2, int frontSector, int backSector, int flags, int archiveIndex);
-<<<<<<< HEAD
-    void            (*LineAddSide)(int line, int side, short flags, const char *topMaterial, float topOffsetX, float topOffsetY, float topRed, float topGreen, float topBlue, const char *middleMaterial, float middleOffsetX, float middleOffsetY, float middleRed, float middleGreen, float middleBlue, float middleAlpha, const char* bottomMaterial, float bottomOffsetX, float bottomOffsetY, float bottomRed, float bottomGreen, float bottomBlue, int archiveIndex);
-    int             (*SectorCreate)(float lightlevel, float red, float green, float blue, int archiveIndex, int visPlaneLinkIndex);
-=======
     void            (*LineAddSide)(int line, int side, short flags,
                         const struct de_api_side_section_s *top,
                         const struct de_api_side_section_s *middle,
@@ -130,7 +123,6 @@
     int             (*SectorCreate)(float lightlevel, float red, float green, float blue,
                         const struct de_api_sector_hacks_s *hacks,
                         int archiveIndex);
->>>>>>> 022839e0
     int             (*PlaneCreate)(int sector, coord_t height, const char *materialUri, float matOffsetX, float matOffsetY, float r, float g, float b, float a, float normalX, float normalY, float normalZ, int archiveIndex);
     int             (*PolyobjCreate)(const int *lines, int linecount, int tag, int sequenceType, coord_t originX, coord_t originY, int archiveIndex);
     dd_bool         (*GameObjProperty)(const char *objName, int idx, const char *propName, valuetype_t type, void *data);
