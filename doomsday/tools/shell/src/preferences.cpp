--- conflicted
+++ resolved
@@ -35,72 +35,10 @@
                                      "is in the Doomsday.app bundle.",
                                      &self().area());
 #else
-<<<<<<< HEAD
         appFolder    = &self().area().addNew<FolderSelection>("Executable Folder");
         appFolderInfo = LabelWidget::newWithText("The server executable in this folder "
                                                  "is used when starting local servers.",
                                                  &self().area());
-=======
-            appFolder = new FolderSelection(tr("Executable Folder"));
-            QLabel *info = new QLabel("<small>" + tr("The server executable in this folder "
-                                                     "is used for starting local servers.") +
-                                      "</small>");
-#endif
-            info->setWordWrap(true);
-
-            appFolder->setPath(st.value("Preferences/appFolder").toString());
-
-            QVBoxLayout *bl = new QVBoxLayout;
-            bl->setSpacing(4);
-            bl->addWidget(appFolder);
-            bl->addWidget(info);
-            appGroup->setLayout(bl);
-        }
-
-        QGroupBox *group = new QGroupBox(tr("Game Data"));
-        {
-            mainLayout->addWidget(group);
-
-            useCustomIwad = new QCheckBox(tr("Use a custom IWAD folder"));
-            useCustomIwad->setChecked(st.value("Preferences/customIwad", false).toBool());
-            useCustomIwad->setToolTip(tr("Doomsday's default IWAD folder can be configured\n"
-                                         "using configuration files, environment variables,\n"
-                                         "or command line options."));
-
-            iwadFolder = new FolderSelection(tr("Select IWAD Folder"));
-            iwadFolder->setPath(st.value("Preferences/iwadFolder").toString());
-
-            QVBoxLayout *bl = new QVBoxLayout;
-            bl->setSpacing(4);
-            bl->addWidget(useCustomIwad);
-            bl->addWidget(iwadFolder);
-            QLabel *info = new QLabel("<small>" +
-                        tr("Doomsday tries to locate game data such as "
-                           "<a href=\"https://manual.dengine.net/guide/wad\">IWAD files</a> "
-                           "automatically, but that may fail "
-                           "if you have the files in a custom location.") + "</small>");
-            QObject::connect(info, SIGNAL(linkActivated(QString)), &GuiShellApp::app(), SLOT(openWebAddress(QString)));
-            info->setWordWrap(true);
-            bl->addWidget(info);
-            group->setLayout(bl);
-        }
-
-        mainLayout->addStretch(1);
-
-#ifndef PREFS_APPLY_IMMEDIATELY
-
-        // On macOS, changes to the preferences are applied immediately.
-        // Other platforms use OK/Cancel buttons.
-
-        // Buttons.
-        QDialogButtonBox *bbox = new QDialogButtonBox;
-        mainLayout->addWidget(bbox);
-        QPushButton *yes = bbox->addButton(tr("&OK"), QDialogButtonBox::YesRole);
-        QPushButton *no = bbox->addButton(tr("&Cancel"), QDialogButtonBox::RejectRole);
-        QObject::connect(yes, SIGNAL(clicked()), thisPublic, SLOT(accept()));
-        QObject::connect(no, SIGNAL(clicked()), thisPublic, SLOT(reject()));
-        yes->setDefault(true);
->>>>>>> 022839e0
 #endif
         appFolder->setPath(cfg.gets("Preferences.appFolder", ""));
         appFolder->rule().setInput(Rule::Width, dialogWidth);
@@ -125,13 +63,7 @@
         recurseIwad->setText("Include subdirectories");
         recurseIwad->setAlignment(ui::AlignLeft);
         recurseIwad->setActive(cfg.getb("Preferences.recurseIwad", false));
-
-        // QLabel *info = new QLabel("<small>" +
-        //             tr("Doomsday tries to locate game data such as "
-        //                "<a href=\"http://dengine.net/dew/index.php?title=IWAD_folder\">IWAD files</a> "
-        //                "automatically, but that may fail "
-        //                "if you have the files in a custom location.") + "</small>");
-
+        
         SequentialLayout layout(
             self().area().contentRule().left(), self().area().contentRule().top(), ui::Down);
         //layout.setGridSize(1, 0);
