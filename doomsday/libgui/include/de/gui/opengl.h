--- conflicted
+++ resolved
@@ -32,15 +32,13 @@
 #  define GL_FRAMEBUFFER_INCOMPLETE_DIMENSIONS 0x8CD9
 #endif
 
-<<<<<<< HEAD
 /*
  * The LIBGUI_GLES2 macro is defined when the OpenGL ES 2.0 API is in use.
  */
 //#define LIBGUI_GLES2
-=======
+
 #ifndef GL_VERSION_2_0
 #  error "OpenGL 2.0 (or newer) headers not found"
 #endif
->>>>>>> af748260
 
 #endif // LIBGUI_SYSTEM_OPENGL_H