--- conflicted
+++ resolved
@@ -6,11 +6,7 @@
     @macro{TITLE}{ doomsday }
 }
 @macro{ONELINER}{ Enhanced source port of Doom, Heretic and Hexen }
-<<<<<<< HEAD
 @macro{VERSION}{ Version 3.0 }
-=======
-@macro{VERSION}{ Version 2.3 }
->>>>>>> 81bcdfb0
 @macro{AUTHOR}{ Jaakko Keränen (skyjake), Daniel Swanson (DaniJ) & Contributors }
 @macro{LINK}{ https://dengine.net/ }
 @require{amestd}
